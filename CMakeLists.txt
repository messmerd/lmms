--- conflicted
+++ resolved
@@ -8,12 +8,8 @@
 	CMAKE_POLICY(SET CMP0005 NEW)
 	CMAKE_POLICY(SET CMP0003 NEW)
 	IF (CMAKE_MAJOR_VERSION GREATER 2)
-<<<<<<< HEAD
 		CMAKE_POLICY(SET CMP0026 NEW)
-=======
-		CMAKE_POLICY(SET CMP0026 OLD)
 		CMAKE_POLICY(SET CMP0045 NEW)
->>>>>>> 55076d0b
 		CMAKE_POLICY(SET CMP0050 OLD)
 	ENDIF()
 ENDIF(COMMAND CMAKE_POLICY)
