--- conflicted
+++ resolved
@@ -5,17 +5,10 @@
   group: ${{ github.workflow }}-${{ github.ref }}
   cancel-in-progress: true
 jobs:
-<<<<<<< HEAD
-  linux:
-    name: linux
+  linux-x86_64:
+    name: linux-x86_64
     runs-on: ubuntu-20.04
     container: ubuntu:20.04
-=======
-  linux-x86_64:
-    name: linux-x86_64
-    runs-on: ubuntu-latest
-    container: ghcr.io/lmms/linux.gcc:20.04
->>>>>>> 10bdf122
     env:
       CMAKE_OPTS: >-
         -DUSE_WERROR=ON
@@ -82,14 +75,10 @@
           ccache --zero-stats
           cmake -S . \
                 -B build \
-<<<<<<< HEAD
                 --toolchain "${VCPKG_INSTALLATION_ROOT}/scripts/buildsystems/vcpkg.cmake" \
                 -DVCPKG_TARGET_TRIPLET="x64-linux" \
                 -DVCPKG_HOST_TRIPLET="x64-linux" \
                 -DVCPKG_MANIFEST_INSTALL="${{ env.should_install_manifest }}" \
-                -DCMAKE_INSTALL_PREFIX=./build/install \
-=======
->>>>>>> 10bdf122
                 $CMAKE_OPTS
         env:
           should_install_manifest:
