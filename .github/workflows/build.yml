---
name: build
'on': [push, pull_request]
concurrency:
  group: ${{ github.workflow }}-${{ github.ref }}
  cancel-in-progress: true
jobs:
  linux:
    name: linux
    runs-on: ubuntu-20.04
    container: ubuntu:20.04
    env:
      CMAKE_OPTS: >-
        -DUSE_WERROR=ON
        -DCMAKE_BUILD_TYPE=RelWithDebInfo
        -DUSE_COMPILE_CACHE=ON
      CCACHE_MAXSIZE: 0
      CCACHE_NOCOMPRESS: 1
      MAKEFLAGS: -j2
      DEBIAN_FRONTEND: noninteractive
    steps:
      - name: Configure git
        run: |
          apt update && apt install sudo
          sudo apt-get install --yes git
          git config --global --add safe.directory "$GITHUB_WORKSPACE"
      - name: Check out
        uses: actions/checkout@v3
        with:
          fetch-depth: 0
          submodules: recursive
      - name: Prepare to install system packages
        run: |
          echo "APT_DEPENDENCIES=$(xargs < .github/workflows/deps-ubuntu-20.04-gcc.txt)" >> "$GITHUB_ENV"
          .github/workflows/setup-wine.sh
          .github/workflows/setup-cmake.sh
          # Manually install apt-fast to fix awalsh128/cache-apt-pkgs-action
          sudo ln -fs /usr/share/zoneinfo/UTC /etc/localtime
          sudo DEBIAN_FRONTEND=noninteractive apt-get install -y --no-install-recommends software-properties-common
          sudo add-apt-repository -y ppa:apt-fast/stable
          sudo apt update
          sudo DEBIAN_FRONTEND=noninteractive apt-get install -y apt-fast
      - name: Install system packages
        uses: awalsh128/cache-apt-pkgs-action@latest
        with:
          packages: ${{ env.APT_DEPENDENCIES }}
          version: 1.0
      - name: Install Qt
        uses: jurplel/install-qt-action@v4
        with:
          version: '5.15.2'
          arch: 'gcc_64'
          archives: qtbase qtsvg qttools qtx11extras icu
          cache: true
          setup-python: false
      - name: Download and bootstrap vcpkg
        run: |
          git clone --branch 2024.05.24 https://github.com/microsoft/vcpkg.git
          ./vcpkg/bootstrap-vcpkg.sh
          echo "VCPKG_INSTALLATION_ROOT=${GITHUB_WORKSPACE}/vcpkg" >> "$GITHUB_ENV"
      - name: Cache vcpkg dependencies
        id: cache-deps
        uses: actions/cache@v3
        with:
          key: vcpkg-linux-${{ hashFiles('vcpkg.json') }}
          restore-keys: |
            vcpkg-linux-
          path: build/vcpkg_installed
      - name: Cache ccache data
        uses: actions/cache@v3
        with:
          key: ccache-${{ github.job }}-${{ github.ref }}-${{ github.run_id }}
          restore-keys: |
            ccache-${{ github.job }}-${{ github.ref }}-
            ccache-${{ github.job }}-
          path: ~/.ccache
      - name: Configure
        run: |
          ccache --zero-stats
<<<<<<< HEAD
          cmake -S . \
                -B build \
                --toolchain "${VCPKG_INSTALLATION_ROOT}/scripts/buildsystems/vcpkg.cmake" \
                -DVCPKG_TARGET_TRIPLET="x64-linux" \
                -DVCPKG_HOST_TRIPLET="x64-linux" \
                -DVCPKG_MANIFEST_INSTALL="${{ env.should_install_manifest }}" \
                -DCMAKE_INSTALL_PREFIX=./build/install \
                $CMAKE_OPTS
        env:
          should_install_manifest:
            ${{ steps.cache-deps.outputs.cache-hit == 'true' && 'NO' || 'YES' }}
=======
          source /opt/qt5*/bin/qt5*-env.sh || true
          cmake -S . \
                -B build \
                -DCMAKE_INSTALL_PREFIX=./install \
                $CMAKE_OPTS
>>>>>>> 118ca4e9
      - name: Build
        run: cmake --build build
      - name: Run tests
        run: |
          cd build/tests
          ctest --output-on-failure -j2
      - name: Package
        run: |
          cmake --build build --target install
          cmake --build build --target appimage
      - name: Upload artifacts
        uses: actions/upload-artifact@v4
        with:
          name: linux
          path: build/lmms-*.AppImage
      - name: Trim ccache and print statistics
        run: |
          ccache --cleanup
          echo "[ccache config]"
          ccache --show-config
          echo "[ccache stats]"
          ccache --show-stats
        env:
          CCACHE_MAXSIZE: 500M
  macos:
    strategy:
      fail-fast: false
      matrix:
        arch: [ x86_64, arm64 ]
        include:
          - arch: x86_64
            os: macos-12
            xcode: "13.1"
          - arch: arm64
            os: macos-14
            xcode: "14.3.1"
    name: macos-${{ matrix.arch }}
    runs-on: ${{ matrix.os }}
    env:
      CMAKE_OPTS: >-
        -DUSE_WERROR=ON
        -DCMAKE_BUILD_TYPE=RelWithDebInfo
        -DUSE_COMPILE_CACHE=ON
      CCACHE_MAXSIZE: 0
      CCACHE_NOCOMPRESS: 1
      MAKEFLAGS: -j3
      DEVELOPER_DIR: /Applications/Xcode_${{ matrix.xcode }}.app/Contents/Developer
    steps:
      - name: Check out
        uses: actions/checkout@v3
        with:
          fetch-depth: 0
          submodules: recursive
      - name: Clean up Homebrew download cache
        run: rm -rf ~/Library/Caches/Homebrew/downloads
      - name: Restore Homebrew download cache
        id: cache-homebrew
        uses: actions/cache/restore@v3
        with:
          key: n/a - only restore from restore-keys
          restore-keys: |
            homebrew-${{ matrix.arch }}-
          path: ~/Library/Caches/Homebrew/downloads
      - name: Cache ccache data
        uses: actions/cache@v3
        with:
          key: "ccache-${{ github.job }}-${{ matrix.arch }}-${{ github.ref }}\
            -${{ github.run_id }}"
          restore-keys: |
            ccache-${{ github.job }}-${{ matrix.arch }}-${{ github.ref }}-
            ccache-${{ github.job }}-${{ matrix.arch }}-
          path: ~/Library/Caches/ccache
      - name: Install dependencies
        run: |
          brew bundle install --verbose
          npm update -g npm
          npm install --location=global appdmg
        env:
          HOMEBREW_NO_AUTO_UPDATE: 1
          HOMEBREW_NO_INSTALL_UPGRADE: 1
          HOMEBREW_NO_INSTALLED_DEPENDENTS_CHECK: 1
      - name: Configure
        run: |
          ccache --zero-stats
          mkdir build
          cmake -S . \
                -B build \
                -DCMAKE_INSTALL_PREFIX="../target" \
                -DCMAKE_PREFIX_PATH="$(brew --prefix qt@5)" \
                -DCMAKE_OSX_ARCHITECTURES=${{ matrix.arch }} \
                $CMAKE_OPTS \
                -DUSE_WERROR=OFF
      - name: Build
        run: cmake --build build
      - name: Run tests
        run: |
          cd build/tests
          ctest --output-on-failure -j3
      - name: Package
        run: |
          cmake --build build --target install
          cmake --build build --target dmg
      - name: Upload artifacts
        uses: actions/upload-artifact@v4
        with:
          name: macos-${{ matrix.arch }}
          path: build/lmms-*.dmg
      - name: Trim ccache and print statistics
        run: |
          ccache --cleanup
          echo "[ccache config]"
          ccache --show-config
          echo "[ccache stats]"
          ccache --show-stats --verbose
        env:
          CCACHE_MAXSIZE: 500MB
      - name: Save Homebrew download cache
        if: ${{ steps.cache-homebrew.outputs.cache-matched-key != env.key }}
        uses: actions/cache/save@v3
        with:
          key: ${{ env.key }} 
          path: ~/Library/Caches/Homebrew/downloads
        env:
          key: "homebrew-${{ matrix.arch }}\
            -${{ hashFiles('Brewfile.lock.json') }}"
  mingw:
    strategy:
      fail-fast: false
      matrix:
        arch: ['32', '64']
    name: mingw${{ matrix.arch }}
    runs-on: ubuntu-latest
    container: ghcr.io/lmms/linux.mingw:20.04
    env:
      CMAKE_OPTS: >-
        -DUSE_WERROR=ON
        -DCMAKE_BUILD_TYPE=RelWithDebInfo
        -DUSE_COMPILE_CACHE=ON
      CCACHE_MAXSIZE: 0
      CCACHE_NOCOMPRESS: 1
      MAKEFLAGS: -j2
    steps:
      - name: Configure git
        run: git config --global --add safe.directory "$GITHUB_WORKSPACE"
      - name: Check out
        uses: actions/checkout@v3
        with:
          fetch-depth: 0
          submodules: recursive
      - name: Cache ccache data
        uses: actions/cache@v3
        with:
          key: "ccache-${{ github.job }}-${{ matrix.arch }}-${{ github.ref }}\
            -${{ github.run_id }}"
          restore-keys: |
            ccache-${{ github.job }}-${{ matrix.arch }}-${{ github.ref }}-
            ccache-${{ github.job }}-${{ matrix.arch }}-
          path: ~/.ccache
      - name: Configure
        run: |
          ccache --zero-stats
          cmake -S . \
                -B build \
                -DCMAKE_INSTALL_PREFIX=./install \
                -DCMAKE_TOOLCHAIN_FILE="./cmake/toolchains/MinGW-W64-${{ matrix.arch }}.cmake" \
                $CMAKE_OPTS
      - name: Build
        run: cmake --build build
      - name: Package
        run: cmake --build build --target package
      - name: Upload artifacts
        uses: actions/upload-artifact@v4
        with:
          name: mingw${{ matrix.arch }}
          path: build/lmms-*.exe
      - name: Trim ccache and print statistics
        run: |
          ccache --cleanup
          echo "[ccache config]"
          ccache --show-config
          echo "[ccache stats]"
          ccache --show-stats
        env:
          CCACHE_MAXSIZE: 500M
  msvc:
    strategy:
      fail-fast: false
      matrix:
        arch: ['x86', 'x64']
    name: msvc-${{ matrix.arch }}
    runs-on: windows-2019
    env:
      CCACHE_MAXSIZE: 0
      CCACHE_NOCOMPRESS: 1
    steps:
      - name: Check out
        uses: actions/checkout@v3
        with:
          fetch-depth: 0
          submodules: recursive
      - name: Cache vcpkg dependencies
        id: cache-deps
        uses: actions/cache@v3
        with:
          key: vcpkg-${{ matrix.arch }}-${{ hashFiles('vcpkg.json') }}
          restore-keys: |
            vcpkg-${{ matrix.arch }}-
          path: build\vcpkg_installed
      - name: Cache ccache data
        uses: actions/cache@v3
        with:
          key: "ccache-${{ github.job }}-${{ matrix.arch }}-${{ github.ref }}\
            -${{ github.run_id }}"
          restore-keys: |
            ccache-${{ github.job }}-${{ matrix.arch }}-${{ github.ref }}-
            ccache-${{ github.job }}-${{ matrix.arch }}-
          path: ~\AppData\Local\ccache
      - name: Install tools
        run: choco install ccache
      - name: Install Qt
        uses: jurplel/install-qt-action@b3ea5275e37b734d027040e2c7fe7a10ea2ef946
        with:
          version: '5.15.2'
          arch: |-
            ${{
              fromJSON('
                {
                  "x86": "win32_msvc2019",
                  "x64": "win64_msvc2019_64"
                }
              ')[matrix.arch]
            }}
          archives: qtbase qtsvg qttools
          cache: true
      - name: Set up build environment
        uses: ilammy/msvc-dev-cmd@cec98b9d092141f74527d0afa6feb2af698cfe89
        with:
          arch: ${{ matrix.arch }}
      - name: Configure
        run: |
          ccache --zero-stats
          mkdir build -Force
          cmake -S . `
            -B build `
            -G Ninja `
            --toolchain C:/vcpkg/scripts/buildsystems/vcpkg.cmake `
            -DCMAKE_BUILD_TYPE=RelWithDebInfo `
            -DUSE_COMPILE_CACHE=ON `
            -DUSE_WERROR=ON `
            -DVCPKG_TARGET_TRIPLET="${{ matrix.arch }}-windows" `
            -DVCPKG_HOST_TRIPLET="${{ matrix.arch }}-windows" `
            -DVCPKG_MANIFEST_INSTALL="${{ env.should_install_manifest }}"
        env:
          should_install_manifest:
            ${{ steps.cache-deps.outputs.cache-hit == 'true' && 'NO' || 'YES' }}
      - name: Build
        run: cmake --build build
      - name: Run tests
        run: |
          cd build/tests
          ctest --output-on-failure -j2
      - name: Package
        run: cmake --build build --target package
      - name: Upload artifacts
        uses: actions/upload-artifact@v4
        with:
          name: msvc-${{ matrix.arch }}
          path: build\lmms-*.exe
      - name: Trim ccache and print statistics
        run: |
          ccache --cleanup
          echo "[ccache config]"
          ccache --show-config
          echo "[ccache stats]"
          ccache --show-stats --verbose
        env:
          CCACHE_MAXSIZE: 500MB<|MERGE_RESOLUTION|>--- conflicted
+++ resolved
@@ -77,7 +77,6 @@
       - name: Configure
         run: |
           ccache --zero-stats
-<<<<<<< HEAD
           cmake -S . \
                 -B build \
                 --toolchain "${VCPKG_INSTALLATION_ROOT}/scripts/buildsystems/vcpkg.cmake" \
@@ -89,13 +88,6 @@
         env:
           should_install_manifest:
             ${{ steps.cache-deps.outputs.cache-hit == 'true' && 'NO' || 'YES' }}
-=======
-          source /opt/qt5*/bin/qt5*-env.sh || true
-          cmake -S . \
-                -B build \
-                -DCMAKE_INSTALL_PREFIX=./install \
-                $CMAKE_OPTS
->>>>>>> 118ca4e9
       - name: Build
         run: cmake --build build
       - name: Run tests
