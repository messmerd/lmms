---
name: build
'on': [push, pull_request]
concurrency:
  group: ${{ github.workflow }}-${{ github.ref }}
  cancel-in-progress: true
jobs:
  linux-x86_64:
    name: linux-x86_64
    runs-on: ubuntu-22.04
    env:
      CMAKE_OPTS: >-
        -DUSE_WERROR=ON
        -DCMAKE_BUILD_TYPE=RelWithDebInfo
        -DUSE_COMPILE_CACHE=ON
        -DWANT_DEBUG_CPACK=ON
      CCACHE_MAXSIZE: 0
      CCACHE_NOCOMPRESS: 1
      MAKEFLAGS: -j2
      DEBIAN_FRONTEND: noninteractive
    steps:
      - name: Configure git
        run: git config --global --add safe.directory "$GITHUB_WORKSPACE"
      - name: Check out
        uses: actions/checkout@v3
        with:
          fetch-depth: 0
          submodules: recursive
<<<<<<< HEAD
      - name: Install system packages
        run: |
          .github/workflows/setup-wine.sh
          sudo apt-get install -y $(xargs < .github/workflows/deps-ubuntu-22.04-gcc.txt)
      - name: Install Qt
        uses: jurplel/install-qt-action@c6c7281365daef91a238e1c2ddce4eaa94a2991d
        with:
          version: '5.15.*'
          arch: 'gcc_64'
          archives: qtbase qtsvg qttools qtx11extras icu
          cache: true
          setup-python: false
      - name: Cache vcpkg dependencies
        id: cache-deps
        uses: actions/cache@v3
        with:
          key: vcpkg-linux-${{ hashFiles('vcpkg.json') }}
          restore-keys: |
            vcpkg-linux-
          path: build/vcpkg_installed
=======
      - name: Configure winehq
        run: |
          sudo dpkg --add-architecture i386
          sudo mkdir -pm755 /etc/apt/keyrings
          wget -O - https://dl.winehq.org/wine-builds/winehq.key | \
          sudo gpg --dearmor -o /etc/apt/keyrings/winehq-archive.key -
          sudo wget -NP /etc/apt/sources.list.d/ \
          https://dl.winehq.org/wine-builds/ubuntu/dists/$(lsb_release -cs)/winehq-$(lsb_release -cs).sources
      - name: Install packages
        run: |
          sudo apt-get update -y
          sudo apt-get install -y --no-install-recommends \
          $(xargs < .github/workflows/deps-ubuntu-24.04-gcc.txt)
          sudo apt-get install -y --install-recommends g++-multilib gcc-multilib winehq-stable wine-stable-dev
>>>>>>> 7d271e4f
      - name: Cache ccache data
        uses: actions/cache@v3
        with:
          key: ccache-${{ github.job }}-${{ github.ref }}-${{ github.run_id }}
          restore-keys: |
            ccache-${{ github.job }}-${{ github.ref }}-
            ccache-${{ github.job }}-
          path: ~/.ccache
      - name: Configure
        run: |
          ccache --zero-stats
          cmake -S . \
                -B build \
                --toolchain "${VCPKG_INSTALLATION_ROOT}/scripts/buildsystems/vcpkg.cmake" \
                -DVCPKG_TARGET_TRIPLET="x64-linux" \
                -DVCPKG_HOST_TRIPLET="x64-linux" \
                -DVCPKG_MANIFEST_INSTALL="${{ env.should_install_manifest }}" \
                $CMAKE_OPTS
        env:
          should_install_manifest:
            ${{ steps.cache-deps.outputs.cache-hit == 'true' && 'NO' || 'YES' }}
      - name: Build
        run: cmake --build build
      - name: Run tests
        run: |
          cd build/tests
          ctest --output-on-failure -j2
      - name: Package
        run: |
          cmake --build build --target package
      - name: Upload artifacts
        uses: actions/upload-artifact@v4
        with:
          name: linux
          path: build/lmms-*.AppImage
      - name: Trim ccache and print statistics
        run: |
          ccache --cleanup
          echo "[ccache config]"
          ccache --show-config
          echo "[ccache stats]"
          ccache --show-stats
        env:
          CCACHE_MAXSIZE: 500M
  linux-arm64:
    name: linux-arm64
    runs-on: ubuntu-24.04-arm
    env:
      CMAKE_OPTS: >-
        -DUSE_WERROR=ON
        -DCMAKE_BUILD_TYPE=RelWithDebInfo
        -DUSE_COMPILE_CACHE=ON
        -DWANT_DEBUG_CPACK=ON
      CCACHE_MAXSIZE: 0
      CCACHE_NOCOMPRESS: 1
      MAKEFLAGS: -j2
      DEBIAN_FRONTEND: noninteractive
    steps:
      - name: Configure git
        run: git config --global --add safe.directory "$GITHUB_WORKSPACE"
      - name: Check out
        uses: actions/checkout@v3
        with:
          fetch-depth: 0
          submodules: recursive
      - name: Install system packages
        run: |
          sudo apt-get update -y
          sudo apt-get install -y --no-install-recommends \
            $(xargs < .github/workflows/deps-ubuntu-24.04-gcc.txt)
      - name: Cache ccache data
        uses: actions/cache@v3
        with:
          key: ccache-${{ github.job }}-${{ github.ref }}-${{ github.run_id }}
          restore-keys: |
            ccache-${{ github.job }}-${{ github.ref }}-
            ccache-${{ github.job }}-
          path: ~/.ccache
      - name: Configure
        run: |
          ccache --zero-stats
          cmake -S . \
                -B build \
                -DWANT_VST_32=OFF \
                -DWANT_VST_64=OFF \
                $CMAKE_OPTS
      - name: Build
        run: cmake --build build
      - name: Run tests
        run: |
          cd build/tests
          ctest --output-on-failure -j2
      - name: Package
        run: |
          cmake --build build --target package
      - name: Upload artifacts
        uses: actions/upload-artifact@v4
        with:
          name: linux-arm64
          path: build/lmms-*.AppImage
      - name: Trim ccache and print statistics
        run: |
          ccache --cleanup
          echo "[ccache config]"
          ccache --show-config
          echo "[ccache stats]"
          ccache --show-stats
        env:
          CCACHE_MAXSIZE: 500M
  macos:
    strategy:
      fail-fast: false
      matrix:
        arch: [ x86_64, arm64 ]
        include:
          - arch: x86_64
            os: macos-13
            xcode: "15.2"
          - arch: arm64
            os: macos-14
            xcode: "15.4"
    name: macos-${{ matrix.arch }}
    runs-on: ${{ matrix.os }}
    env:
      CMAKE_OPTS: >-
        -Werror=dev
        -DUSE_WERROR=ON
        -DCMAKE_BUILD_TYPE=RelWithDebInfo
        -DUSE_COMPILE_CACHE=ON
      CCACHE_MAXSIZE: 0
      CCACHE_NOCOMPRESS: 1
      MAKEFLAGS: -j3
      DEVELOPER_DIR: /Applications/Xcode_${{ matrix.xcode }}.app/Contents/Developer
    steps:
      - name: Check out
        uses: actions/checkout@v3
        with:
          fetch-depth: 0
          submodules: recursive
      - name: Clean up Homebrew download cache
        run: rm -rf ~/Library/Caches/Homebrew/downloads
      - name: Restore Homebrew download cache
        id: cache-homebrew
        uses: actions/cache/restore@v3
        with:
          key: n/a - only restore from restore-keys
          restore-keys: |
            homebrew-${{ matrix.arch }}-
          path: ~/Library/Caches/Homebrew/downloads
      - name: Cache ccache data
        uses: actions/cache@v3
        with:
          key: "ccache-${{ github.job }}-${{ matrix.arch }}-${{ github.ref }}\
            -${{ github.run_id }}"
          restore-keys: |
            ccache-${{ github.job }}-${{ matrix.arch }}-${{ github.ref }}-
            ccache-${{ github.job }}-${{ matrix.arch }}-
          path: ~/Library/Caches/ccache
      - name: Install dependencies
        run: |
          brew bundle install --verbose
          npm update -g npm
          npm install --location=global appdmg
        env:
          HOMEBREW_NO_AUTO_UPDATE: 1
          HOMEBREW_NO_INSTALL_UPGRADE: 1
          HOMEBREW_NO_INSTALLED_DEPENDENTS_CHECK: 1
      - name: Configure
        run: |
          ccache --zero-stats
          mkdir build
          cmake -S . \
                -B build \
                -DCMAKE_OSX_ARCHITECTURES=${{ matrix.arch }} \
                $CMAKE_OPTS \
                -DUSE_WERROR=OFF
      - name: Build
        run: cmake --build build
      - name: Run tests
        run: |
          cd build/tests
          ctest --output-on-failure -j3
      - name: Package
        run: |
          cmake --build build --target package
      - name: Upload artifacts
        uses: actions/upload-artifact@v4
        with:
          name: macos-${{ matrix.arch }}
          path: build/lmms-*.dmg
      - name: Trim ccache and print statistics
        run: |
          ccache --cleanup
          echo "[ccache config]"
          ccache --show-config
          echo "[ccache stats]"
          ccache --show-stats --verbose
        env:
          CCACHE_MAXSIZE: 500MB
      - name: Save Homebrew download cache
        if: ${{ steps.cache-homebrew.outputs.cache-matched-key != env.key }}
        uses: actions/cache/save@v3
        with:
          key: ${{ env.key }} 
          path: ~/Library/Caches/Homebrew/downloads
        env:
          key: "homebrew-${{ matrix.arch }}\
            -${{ hashFiles('Brewfile.lock.json') }}"
  mingw:
    name: mingw64
    runs-on: ubuntu-latest
    env:
      CMAKE_OPTS: >-
        -Werror=dev
        -DUSE_WERROR=ON
        -DCMAKE_BUILD_TYPE=RelWithDebInfo
        -DUSE_COMPILE_CACHE=ON
      CCACHE_MAXSIZE: 0
      CCACHE_NOCOMPRESS: 1
      MAKEFLAGS: -j2
    steps:
      - name: Configure apt
        run: |
          sudo sh -c 'echo "deb http://ppa.launchpad.net/tobydox/mingw-w64/ubuntu focal main" > \
          /etc/apt/sources.list.d/tobydox-mingw-w64.list'
          sudo apt-key adv --keyserver keyserver.ubuntu.com --recv-keys 72931B477E22FEFD47F8DECE02FE5F12ADDE29B2
          sudo apt-get update -y
      - name: Configure git
        run: git config --global --add safe.directory "$GITHUB_WORKSPACE"
      - name: Check out
        uses: actions/checkout@v3
        with:
          fetch-depth: 0
          submodules: recursive
      - name: Cache ccache data
        uses: actions/cache@v3
        with:
          key: "ccache-${{ github.job }}-64-${{ github.ref }}\
            -${{ github.run_id }}"
          restore-keys: |
            ccache-${{ github.job }}-64-${{ github.ref }}-
            ccache-${{ github.job }}-64-
          path: ~/.ccache
      - name: Install dependencies
        run: |
          sudo apt-get install -y --no-install-recommends \
          $(xargs < .github/workflows/deps-ubuntu-24.04-mingw.txt)
      - name: Configure
        run: |
          ccache --zero-stats
          cmake -S . \
                -B build \
                -DCMAKE_TOOLCHAIN_FILE="./cmake/toolchains/MinGW-W64-64.cmake" \
                $CMAKE_OPTS
      - name: Build
        run: cmake --build build
      - name: Package
        run: cmake --build build --target package
      - name: Upload artifacts
        uses: actions/upload-artifact@v4
        with:
          name: mingw64
          path: build/lmms-*.exe
      - name: Trim ccache and print statistics
        run: |
          ccache --cleanup
          echo "[ccache config]"
          ccache --show-config
          echo "[ccache stats]"
          ccache --show-stats
        env:
          CCACHE_MAXSIZE: 500M
  msvc:
    name: msvc-x64
    runs-on: windows-2019
    env:
      CCACHE_MAXSIZE: 0
      CCACHE_NOCOMPRESS: 1
    steps:
      - name: Check out
        uses: actions/checkout@v3
        with:
          fetch-depth: 0
          submodules: recursive
      - name: Cache vcpkg dependencies
        id: cache-deps
        uses: actions/cache@v3
        with:
          key: vcpkg-msvc-x86_64-${{ hashFiles('vcpkg.json') }}
          restore-keys: |
            vcpkg-msvc-x86_64-
          path: build\vcpkg_installed
      - name: Cache ccache data
        uses: actions/cache@v3
        with:
          # yamllint disable rule:line-length
          key: "ccache-${{ github.job }}-x64-${{ github.ref }}\
            -${{ github.run_id }}"
          restore-keys: |
            ccache-${{ github.job }}-x64-${{ github.ref }}-
            ccache-${{ github.job }}-x64-
          path: ~\AppData\Local\ccache
          # yamllint enable rule:line-length
      - name: Install tools
        run: choco install ccache
      - name: Install Qt
        uses: jurplel/install-qt-action@b3ea5275e37b734d027040e2c7fe7a10ea2ef946
        with:
          version: '5.15.2'
          arch: "win64_msvc2019_64"
          archives: qtbase qtsvg qttools
          cache: true
      - name: Set up build environment
        uses: ilammy/msvc-dev-cmd@cec98b9d092141f74527d0afa6feb2af698cfe89
        with:
          arch: x64
      - name: Configure
        run: |
          ccache --zero-stats
          mkdir build -Force
          cmake -S . `
            -B build `
            -G Ninja `
            --toolchain C:/vcpkg/scripts/buildsystems/vcpkg.cmake `
            -Werror=dev `
            -DCMAKE_BUILD_TYPE=RelWithDebInfo `
            -DUSE_COMPILE_CACHE=ON `
            -DUSE_WERROR=ON `
            -DVCPKG_TARGET_TRIPLET="x64-windows" `
            -DVCPKG_HOST_TRIPLET="x64-windows" `
            -DVCPKG_MANIFEST_INSTALL="${{ env.should_install_manifest }}"
        env:
          should_install_manifest:
            ${{ steps.cache-deps.outputs.cache-hit == 'true' && 'NO' || 'YES' }}
      - name: Build
        run: cmake --build build
      - name: Run tests
        run: |
          cd build/tests
          ctest --output-on-failure -j2
      - name: Package
        run: cmake --build build --target package
      - name: Upload artifacts
        uses: actions/upload-artifact@v4
        with:
          name: msvc-x64
          path: build\lmms-*.exe
      - name: Trim ccache and print statistics
        run: |
          ccache --cleanup
          echo "[ccache config]"
          ccache --show-config
          echo "[ccache stats]"
          ccache --show-stats --verbose
        env:
          CCACHE_MAXSIZE: 500MB<|MERGE_RESOLUTION|>--- conflicted
+++ resolved
@@ -26,11 +26,11 @@
         with:
           fetch-depth: 0
           submodules: recursive
-<<<<<<< HEAD
       - name: Install system packages
         run: |
           .github/workflows/setup-wine.sh
-          sudo apt-get install -y $(xargs < .github/workflows/deps-ubuntu-22.04-gcc.txt)
+          sudo apt-get install -y --no-install-recommends \
+            $(xargs < .github/workflows/deps-ubuntu-22.04-gcc.txt)
       - name: Install Qt
         uses: jurplel/install-qt-action@c6c7281365daef91a238e1c2ddce4eaa94a2991d
         with:
@@ -43,26 +43,10 @@
         id: cache-deps
         uses: actions/cache@v3
         with:
-          key: vcpkg-linux-${{ hashFiles('vcpkg.json') }}
-          restore-keys: |
-            vcpkg-linux-
+          key: vcpkg-linux-x86_64-${{ hashFiles('vcpkg.json') }}
+          restore-keys: |
+            vcpkg-linux-x86_64-
           path: build/vcpkg_installed
-=======
-      - name: Configure winehq
-        run: |
-          sudo dpkg --add-architecture i386
-          sudo mkdir -pm755 /etc/apt/keyrings
-          wget -O - https://dl.winehq.org/wine-builds/winehq.key | \
-          sudo gpg --dearmor -o /etc/apt/keyrings/winehq-archive.key -
-          sudo wget -NP /etc/apt/sources.list.d/ \
-          https://dl.winehq.org/wine-builds/ubuntu/dists/$(lsb_release -cs)/winehq-$(lsb_release -cs).sources
-      - name: Install packages
-        run: |
-          sudo apt-get update -y
-          sudo apt-get install -y --no-install-recommends \
-          $(xargs < .github/workflows/deps-ubuntu-24.04-gcc.txt)
-          sudo apt-get install -y --install-recommends g++-multilib gcc-multilib winehq-stable wine-stable-dev
->>>>>>> 7d271e4f
       - name: Cache ccache data
         uses: actions/cache@v3
         with:
