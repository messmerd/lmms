--- conflicted
+++ resolved
@@ -106,17 +106,10 @@
 		float leftLfo;
 		float rightLfo;
 
-<<<<<<< HEAD
-		frame[0] += (fastRandf(2.0f) - 1.0f) * noise;
-		frame[1] += (fastRandf(2.0f) - 1.0f) * noise;
+		frame[0] += fastRand(-1.f, +1.f) * noise;
+		frame[1] += fastRand(-1.f, +1.f) * noise;
 		dryS[0] = frame[0];
 		dryS[1] = frame[1];
-=======
-		buf[f][0] += fastRand(-1.f, +1.f) * noise;
-		buf[f][1] += fastRand(-1.f, +1.f) * noise;
-		dryS[0] = buf[f][0];
-		dryS[1] = buf[f][1];
->>>>>>> 91595338
 		m_lfo->tick(&leftLfo, &rightLfo);
 		m_lDelay->setLength( ( float )length + amplitude * (leftLfo+1.0)  );
 		m_rDelay->setLength( ( float )length + amplitude * (rightLfo+1.0)  );
