/*
 * audio_file_processor.cpp - instrument for using audio-files
 *
 * Copyright (c) 2004-2014 Tobias Doerffel <tobydox/at/users.sourceforge.net>
 *
 * This file is part of LMMS - https://lmms.io
 *
 * This program is free software; you can redistribute it and/or
 * modify it under the terms of the GNU General Public
 * License as published by the Free Software Foundation; either
 * version 2 of the License, or (at your option) any later version.
 *
 * This program is distributed in the hope that it will be useful,
 * but WITHOUT ANY WARRANTY; without even the implied warranty of
 * MERCHANTABILITY or FITNESS FOR A PARTICULAR PURPOSE.  See the GNU
 * General Public License for more details.
 *
 * You should have received a copy of the GNU General Public
 * License along with this program (see COPYING); if not, write to the
 * Free Software Foundation, Inc., 51 Franklin Street, Fifth Floor,
 * Boston, MA 02110-1301 USA.
 *
 */


#include <QPainter>
#include <QBitmap>
#include <QDomDocument>
#include <QFileInfo>
#include <QDropEvent>

#include <samplerate.h>

#include "audio_file_processor.h"
#include "ConfigManager.h"
#include "Engine.h"
#include "Song.h"
#include "InstrumentTrack.h"
#include "Mixer.h"
#include "NotePlayHandle.h"
#include "interpolation.h"
#include "gui_templates.h"
#include "ToolTip.h"
#include "StringPairDrag.h"
#include "DataFile.h"

#include "embed.h"
#include "plugin_export.h"

extern "C"
{

Plugin::Descriptor PLUGIN_EXPORT audiofileprocessor_plugin_descriptor =
{
	STRINGIFY( PLUGIN_NAME ),
	"AudioFileProcessor",
	QT_TRANSLATE_NOOP( "pluginBrowser",
				"Simple sampler with various settings for "
				"using samples (e.g. drums) in an "
				"instrument-track" ),
	"Tobias Doerffel <tobydox/at/users.sf.net>",
	0x0100,
	Plugin::Instrument,
	new PluginPixmapLoader( "logo" ),
	"wav,ogg,ds,spx,au,voc,aif,aiff,flac,raw",
	NULL
} ;

}




audioFileProcessor::audioFileProcessor( InstrumentTrack * _instrument_track ) :
	Instrument( _instrument_track, &audiofileprocessor_plugin_descriptor ),
	m_sampleBuffer(),
	m_ampModel( 100, 0, 500, 1, this, tr( "Amplify" ) ),
	m_startPointModel( 0, 0, 1, 0.0000001f, this, tr( "Start of sample" ) ),
	m_endPointModel( 1, 0, 1, 0.0000001f, this, tr( "End of sample" ) ),
	m_loopPointModel( 0, 0, 1, 0.0000001f, this, tr( "Loopback point" ) ),
	m_reverseModel( false, this, tr( "Reverse sample" ) ),
	m_loopModel( 0, 0, 2, this, tr( "Loop mode" ) ),
	m_stutterModel( false, this, tr( "Stutter" ) ),
	m_interpolationModel( this, tr( "Interpolation mode" ) ),
	m_nextPlayStartPoint( 0 ),
	m_nextPlayBackwards( false )
{
	connect( &m_reverseModel, SIGNAL( dataChanged() ),
				this, SLOT( reverseModelChanged() ) );
	connect( &m_ampModel, SIGNAL( dataChanged() ),
				this, SLOT( ampModelChanged() ) );
	connect( &m_startPointModel, SIGNAL( dataChanged() ),
				this, SLOT( startPointChanged() ) );
	connect( &m_endPointModel, SIGNAL( dataChanged() ),
				this, SLOT( endPointChanged() ) );
	connect( &m_loopPointModel, SIGNAL( dataChanged() ),
				this, SLOT( loopPointChanged() ) );
	connect( &m_stutterModel, SIGNAL( dataChanged() ),
	    		this, SLOT( stutterModelChanged() ) );
	    		
//interpolation modes
	m_interpolationModel.addItem( tr( "None" ) );
	m_interpolationModel.addItem( tr( "Linear" ) );
	m_interpolationModel.addItem( tr( "Sinc" ) );
	m_interpolationModel.setValue( 1 );
	
	pointChanged();
}




audioFileProcessor::~audioFileProcessor()
{
}




void audioFileProcessor::playNote( NotePlayHandle * _n,
						sampleFrame * _working_buffer )
{
	const fpp_t frames = _n->framesLeftForCurrentPeriod();
	const f_cnt_t offset = _n->noteOffset();

	// Magic key - a frequency < 20 (say, the bottom piano note if using
	// a A4 base tuning) restarts the start point. The note is not actually
	// played.
	if( m_stutterModel.value() == true && _n->frequency() < 20.0 )
	{
		m_nextPlayStartPoint = m_sampleBuffer.startFrame();
		m_nextPlayBackwards = false;
		return;
	}

	if( !_n->m_pluginData )
	{
		if( m_stutterModel.value() == true && m_nextPlayStartPoint >= m_sampleBuffer.endFrame() )
		{
			// Restart playing the note if in stutter mode, not in loop mode,
			// and we're at the end of the sample.
			m_nextPlayStartPoint = m_sampleBuffer.startFrame();
			m_nextPlayBackwards = false;
		}
		// set interpolation mode for libsamplerate
		int srcmode = SRC_LINEAR;
		switch( m_interpolationModel.value() )
		{
			case 0:
				srcmode = SRC_ZERO_ORDER_HOLD;
				break;
			case 1:
				srcmode = SRC_LINEAR;
				break;
			case 2:
				srcmode = SRC_SINC_MEDIUM_QUALITY;
				break;
		}
		_n->m_pluginData = new handleState( _n->hasDetuningInfo(), srcmode );
		((handleState *)_n->m_pluginData)->setFrameIndex( m_nextPlayStartPoint );
		((handleState *)_n->m_pluginData)->setBackwards( m_nextPlayBackwards );

// debug code
/*		qDebug( "frames %d", m_sampleBuffer.frames() );
		qDebug( "startframe %d", m_sampleBuffer.startFrame() );
		qDebug( "nextPlayStartPoint %d", m_nextPlayStartPoint );*/
	}

	if( ! _n->isFinished() )
	{
		if( m_sampleBuffer.play( _working_buffer + offset,
						(handleState *)_n->m_pluginData,
						frames, _n->frequency(),
						static_cast<SampleBuffer::LoopMode>( m_loopModel.value() ) ) )
		{
			applyRelease( _working_buffer, _n );
			instrumentTrack()->processAudioBuffer( _working_buffer,
									frames + offset, _n );

			emit isPlaying( ((handleState *)_n->m_pluginData)->frameIndex() );
		}
		else
		{
			memset( _working_buffer, 0, ( frames + offset ) * sizeof( sampleFrame ) );
			emit isPlaying( 0 );
		}
	}
	else
	{
		emit isPlaying( 0 );
	}
	if( m_stutterModel.value() == true )
	{
		m_nextPlayStartPoint = ((handleState *)_n->m_pluginData)->frameIndex();
		m_nextPlayBackwards = ((handleState *)_n->m_pluginData)->isBackwards();
	}
}




void audioFileProcessor::deleteNotePluginData( NotePlayHandle * _n )
{
	delete (handleState *)_n->m_pluginData;
}




void audioFileProcessor::saveSettings( QDomDocument & _doc,
							QDomElement & _this )
{
	_this.setAttribute( "src", m_sampleBuffer.audioFile() );
	if( m_sampleBuffer.audioFile() == "" )
	{
		QString s;
		_this.setAttribute( "sampledata",
						m_sampleBuffer.toBase64( s ) );
	}
	m_reverseModel.saveSettings( _doc, _this, "reversed" );
	m_loopModel.saveSettings( _doc, _this, "looped" );
	m_ampModel.saveSettings( _doc, _this, "amp" );
	m_startPointModel.saveSettings( _doc, _this, "sframe" );
	m_endPointModel.saveSettings( _doc, _this, "eframe" );
	m_loopPointModel.saveSettings( _doc, _this, "lframe" );
	m_stutterModel.saveSettings( _doc, _this, "stutter" );
	m_interpolationModel.saveSettings( _doc, _this, "interp" );

}




void audioFileProcessor::loadSettings( const QDomElement & _this )
{
	if( _this.attribute( "src" ) != "" )
	{
		setAudioFile( _this.attribute( "src" ), false );

		QString absolutePath = m_sampleBuffer.tryToMakeAbsolute( m_sampleBuffer.audioFile() );
		if ( !QFileInfo( absolutePath ).exists() )
		{
			QString message = tr( "Sample not found: %1" ).arg( m_sampleBuffer.audioFile() );

			Engine::getSong()->collectError( message );
		}
	}
	else if( _this.attribute( "sampledata" ) != "" )
	{
		m_sampleBuffer.loadFromBase64( _this.attribute( "srcdata" ) );
	}

	m_loopModel.loadSettings( _this, "looped" );
	m_ampModel.loadSettings( _this, "amp" );
	m_endPointModel.loadSettings( _this, "eframe" );

	// compat code for not having a separate loopback point
	if( _this.hasAttribute( "lframe" ) )
	{
		m_loopPointModel.loadSettings( _this, "lframe" );
		m_startPointModel.loadSettings( _this, "sframe" );
	}
	else
	{
		m_loopPointModel.loadSettings( _this, "sframe" );
		m_startPointModel.setValue( m_loopPointModel.value() );
	}

	m_reverseModel.loadSettings( _this, "reversed" );

	m_stutterModel.loadSettings( _this, "stutter" );
	if( _this.hasAttribute( "interp" ) )
	{
		m_interpolationModel.loadSettings( _this, "interp" );
	}
	else
	{
		m_interpolationModel.setValue( 1 ); //linear by default
	}

	pointChanged();
}




void audioFileProcessor::loadFile( const QString & _file )
{
	setAudioFile( _file );
}




QString audioFileProcessor::nodeName( void ) const
{
	return audiofileprocessor_plugin_descriptor.name;
}




int audioFileProcessor::getBeatLen( NotePlayHandle * _n ) const
{
	const float freq_factor = BaseFreq / _n->frequency() *
			Engine::mixer()->processingSampleRate() / Engine::mixer()->baseSampleRate();

	return static_cast<int>( floorf( ( m_sampleBuffer.endFrame() - m_sampleBuffer.startFrame() ) * freq_factor ) );
}





PluginView * audioFileProcessor::instantiateView( QWidget * _parent )
{
	return new AudioFileProcessorView( this, _parent );
}




void audioFileProcessor::setAudioFile( const QString & _audio_file,
													bool _rename )
{
	// is current channel-name equal to previous-filename??
	if( _rename &&
		( instrumentTrack()->name() ==
			QFileInfo( m_sampleBuffer.audioFile() ).fileName() ||
				m_sampleBuffer.audioFile().isEmpty() ) )
	{
		// then set it to new one
		instrumentTrack()->setName( QFileInfo( _audio_file).fileName() );
	}
	// else we don't touch the track-name, because the user named it self

	m_sampleBuffer.setAudioFile( _audio_file );
	loopPointChanged();
}




void audioFileProcessor::reverseModelChanged( void )
{
	m_sampleBuffer.setReversed( m_reverseModel.value() );
	m_nextPlayStartPoint = m_sampleBuffer.startFrame();
	m_nextPlayBackwards = false;
}




void audioFileProcessor::ampModelChanged( void )
{
	m_sampleBuffer.setAmplification( m_ampModel.value() / 100.0f );
}


void audioFileProcessor::stutterModelChanged()
{
	m_nextPlayStartPoint = m_sampleBuffer.startFrame();
	m_nextPlayBackwards = false;
}


void audioFileProcessor::startPointChanged( void ) 
{
	// check if start is over end and swap values if so
	if( m_startPointModel.value() > m_endPointModel.value() )
	{
		float tmp = m_endPointModel.value();
		m_endPointModel.setValue( m_startPointModel.value() );
		m_startPointModel.setValue( tmp );
	}

	// nudge loop point with end
	if( m_loopPointModel.value() >= m_endPointModel.value() )
	{
		m_loopPointModel.setValue( qMax( m_endPointModel.value() - 0.001f, 0.0f ) );
	}

	// nudge loop point with start
	if( m_loopPointModel.value() < m_startPointModel.value() )
	{
		m_loopPointModel.setValue( m_startPointModel.value() );
	}

	// check if start & end overlap and nudge end up if so
	if( m_startPointModel.value() == m_endPointModel.value() )
	{
		m_endPointModel.setValue( qMin( m_endPointModel.value() + 0.001f, 1.0f ) );
	}
	
	pointChanged();

}

void audioFileProcessor::endPointChanged( void )
{
	// same as start, for now
	startPointChanged();

}

void audioFileProcessor::loopPointChanged( void )
{

	// check that loop point is between start-end points and not overlapping with endpoint
	// ...and move start/end points ahead if loop point is moved over them
	if( m_loopPointModel.value() >= m_endPointModel.value() )
	{
		m_endPointModel.setValue( m_loopPointModel.value() + 0.001f );
		if( m_endPointModel.value() == 1.0f )
		{
			m_loopPointModel.setValue( 1.0f - 0.001f );
		}
	}

	// nudge start point with loop
	if( m_loopPointModel.value() < m_startPointModel.value() )
	{
		m_startPointModel.setValue( m_loopPointModel.value() );
	}

	pointChanged();
}

void audioFileProcessor::pointChanged( void )
{
	const f_cnt_t f_start = static_cast<f_cnt_t>( m_startPointModel.value() *	( m_sampleBuffer.frames()-1 ) );
	const f_cnt_t f_end = static_cast<f_cnt_t>( m_endPointModel.value() * ( m_sampleBuffer.frames()-1 ) );
	const f_cnt_t f_loop = static_cast<f_cnt_t>( m_loopPointModel.value() * ( m_sampleBuffer.frames()-1 ) );

	m_nextPlayStartPoint = f_start;
	m_nextPlayBackwards = false;

	m_sampleBuffer.setAllPointFrames( f_start, f_end, f_loop, f_end );
	emit dataChanged();
}






QPixmap * AudioFileProcessorView::s_artwork = NULL;


AudioFileProcessorView::AudioFileProcessorView( Instrument * _instrument,
							QWidget * _parent ) :
	InstrumentView( _instrument, _parent )
{
	if( s_artwork == NULL )
	{
		s_artwork = new QPixmap( PLUGIN_NAME::getIconPixmap(
								"artwork" ) );
	}

	m_openAudioFileButton = new PixmapButton( this );
	m_openAudioFileButton->setCursor( QCursor( Qt::PointingHandCursor ) );
	m_openAudioFileButton->move( 227, 72 );
	m_openAudioFileButton->setActiveGraphic( PLUGIN_NAME::getIconPixmap(
							"select_file" ) );
	m_openAudioFileButton->setInactiveGraphic( PLUGIN_NAME::getIconPixmap(
							"select_file" ) );
	connect( m_openAudioFileButton, SIGNAL( clicked() ),
					this, SLOT( openAudioFile() ) );
	ToolTip::add( m_openAudioFileButton, tr( "Open sample" ) );

	m_reverseButton = new PixmapButton( this );
	m_reverseButton->setCheckable( true );
	m_reverseButton->move( 164, 105 );
	m_reverseButton->setActiveGraphic( PLUGIN_NAME::getIconPixmap(
							"reverse_on" ) );
	m_reverseButton->setInactiveGraphic( PLUGIN_NAME::getIconPixmap(
							"reverse_off" ) );
	ToolTip::add( m_reverseButton, tr( "Reverse sample" ) );

// loop button group

	PixmapButton * m_loopOffButton = new PixmapButton( this );
	m_loopOffButton->setCheckable( true );
	m_loopOffButton->move( 190, 105 );
	m_loopOffButton->setActiveGraphic( PLUGIN_NAME::getIconPixmap(
							"loop_off_on" ) );
	m_loopOffButton->setInactiveGraphic( PLUGIN_NAME::getIconPixmap(
							"loop_off_off" ) );
	ToolTip::add( m_loopOffButton, tr( "Disable loop" ) );


	PixmapButton * m_loopOnButton = new PixmapButton( this );
	m_loopOnButton->setCheckable( true );
	m_loopOnButton->move( 190, 124 );
	m_loopOnButton->setActiveGraphic( PLUGIN_NAME::getIconPixmap(
							"loop_on_on" ) );
	m_loopOnButton->setInactiveGraphic( PLUGIN_NAME::getIconPixmap(
							"loop_on_off" ) );
	ToolTip::add( m_loopOnButton, tr( "Enable loop" ) );

	PixmapButton * m_loopPingPongButton = new PixmapButton( this );
	m_loopPingPongButton->setCheckable( true );
	m_loopPingPongButton->move( 216, 124 );
	m_loopPingPongButton->setActiveGraphic( PLUGIN_NAME::getIconPixmap(
							"loop_pingpong_on" ) );
	m_loopPingPongButton->setInactiveGraphic( PLUGIN_NAME::getIconPixmap(
							"loop_pingpong_off" ) );
<<<<<<< HEAD
	ToolTip::add( m_loopPingPongButton, tr( "Enable loop" ) );
=======
	ToolTip::add( m_loopPingPongButton, tr( "Enable ping-pong loop" ) );
	m_loopPingPongButton->setWhatsThis(
		tr( "This button enables ping-pong-looping. "
			"The sample loops backwards and forwards between the end point "
			"and the loop point." ) );
>>>>>>> 032c324d

	m_loopGroup = new automatableButtonGroup( this );
	m_loopGroup->addButton( m_loopOffButton );
	m_loopGroup->addButton( m_loopOnButton );
	m_loopGroup->addButton( m_loopPingPongButton );

	m_stutterButton = new PixmapButton( this );
	m_stutterButton->setCheckable( true );
	m_stutterButton->move( 164, 124 );
	m_stutterButton->setActiveGraphic( PLUGIN_NAME::getIconPixmap(
								"stutter_on" ) );
	m_stutterButton->setInactiveGraphic( PLUGIN_NAME::getIconPixmap(
								"stutter_off" ) );
	ToolTip::add( m_stutterButton,
		tr( "Continue sample playback across notes" ) );

	m_ampKnob = new Knob( knobBright_26, this );
	m_ampKnob->setVolumeKnob( true );
	m_ampKnob->move( 5, 108 );
	m_ampKnob->setHintText( tr( "Amplify:" ), "%" );

	m_startKnob = new AudioFileProcessorWaveView::knob( this );
	m_startKnob->move( 45, 108 );
	m_startKnob->setHintText( tr( "Start point:" ), "" );

	m_endKnob = new AudioFileProcessorWaveView::knob( this );
	m_endKnob->move( 125, 108 );
	m_endKnob->setHintText( tr( "End point:" ), "" );

	m_loopKnob = new AudioFileProcessorWaveView::knob( this );
	m_loopKnob->move( 85, 108 );
	m_loopKnob->setHintText( tr( "Loopback point:" ), "" );

// interpolation selector
	m_interpBox = new ComboBox( this );
	m_interpBox->setGeometry( 142, 62, 82, 22 );
	m_interpBox->setFont( pointSize<8>( m_interpBox->font() ) );

// wavegraph
	m_waveView = 0;
	newWaveView();

	connect( castModel<audioFileProcessor>(), SIGNAL( isPlaying( f_cnt_t ) ),
			m_waveView, SLOT( isPlaying( f_cnt_t ) ) );

	qRegisterMetaType<f_cnt_t>( "f_cnt_t" );

	setAcceptDrops( true );
}




AudioFileProcessorView::~AudioFileProcessorView()
{
}




void AudioFileProcessorView::dragEnterEvent( QDragEnterEvent * _dee )
{
	if( _dee->mimeData()->hasFormat( StringPairDrag::mimeType() ) )
	{
		QString txt = _dee->mimeData()->data(
						StringPairDrag::mimeType() );
		if( txt.section( ':', 0, 0 ) == QString( "tco_%1" ).arg(
							Track::SampleTrack ) )
		{
			_dee->acceptProposedAction();
		}
		else if( txt.section( ':', 0, 0 ) == "samplefile" )
		{
			_dee->acceptProposedAction();
		}
		else
		{
			_dee->ignore();
		}
	}
	else
	{
		_dee->ignore();
	}
}




void AudioFileProcessorView::newWaveView()
{
	if ( m_waveView )
	{
		delete m_waveView;
		m_waveView = 0;
	}
	m_waveView = new AudioFileProcessorWaveView( this, 245, 75, castModel<audioFileProcessor>()->m_sampleBuffer );
	m_waveView->move( 2, 172 );
	m_waveView->setKnobs(
		dynamic_cast<AudioFileProcessorWaveView::knob *>( m_startKnob ),
		dynamic_cast<AudioFileProcessorWaveView::knob *>( m_endKnob ),
		dynamic_cast<AudioFileProcessorWaveView::knob *>( m_loopKnob ) );
	m_waveView->show();
}




void AudioFileProcessorView::dropEvent( QDropEvent * _de )
{
	QString type = StringPairDrag::decodeKey( _de );
	QString value = StringPairDrag::decodeValue( _de );
	if( type == "samplefile" )
	{
		castModel<audioFileProcessor>()->setAudioFile( value );
		_de->accept();
		newWaveView();
		return;
	}
	else if( type == QString( "tco_%1" ).arg( Track::SampleTrack ) )
	{
		DataFile dataFile( value.toUtf8() );
		castModel<audioFileProcessor>()->setAudioFile( dataFile.content().firstChild().toElement().attribute( "src" ) );
		_de->accept();
		return;
	}

	_de->ignore();
}




void AudioFileProcessorView::paintEvent( QPaintEvent * )
{
	QPainter p( this );

	p.drawPixmap( 0, 0, *s_artwork );

	audioFileProcessor * a = castModel<audioFileProcessor>();

 	QString file_name = "";
	int idx = a->m_sampleBuffer.audioFile().length();

	p.setFont( pointSize<8>( font() ) );

	QFontMetrics fm( p.font() );

	// simple algorithm for creating a text from the filename that
	// matches in the white rectangle
	while( idx > 0 &&
		fm.size( Qt::TextSingleLine, file_name + "..." ).width() < 210 )
	{
		file_name = a->m_sampleBuffer.audioFile()[--idx] + file_name;
	}

	if( idx > 0 )
	{
		file_name = "..." + file_name;
	}

	p.setPen( QColor( 255, 255, 255 ) );
	p.drawText( 8, 99, file_name );
}




void AudioFileProcessorView::sampleUpdated( void )
{
	m_waveView->updateSampleRange();
	m_waveView->update();
	update();
}





void AudioFileProcessorView::openAudioFile( void )
{
	QString af = castModel<audioFileProcessor>()->m_sampleBuffer.
							openAudioFile();
	if( af != "" )
	{
		castModel<audioFileProcessor>()->setAudioFile( af );
		Engine::getSong()->setModified();
		m_waveView->updateSampleRange();
	}
}




void AudioFileProcessorView::modelChanged( void )
{
	audioFileProcessor * a = castModel<audioFileProcessor>();
	connect( &a->m_sampleBuffer, SIGNAL( sampleUpdated() ),
					this, SLOT( sampleUpdated() ) );
	m_ampKnob->setModel( &a->m_ampModel );
	m_startKnob->setModel( &a->m_startPointModel );
	m_endKnob->setModel( &a->m_endPointModel );
	m_loopKnob->setModel( &a->m_loopPointModel );
	m_reverseButton->setModel( &a->m_reverseModel );
	m_loopGroup->setModel( &a->m_loopModel );
	m_stutterButton->setModel( &a->m_stutterModel );
	m_interpBox->setModel( &a->m_interpolationModel );
	sampleUpdated();
}




void AudioFileProcessorWaveView::updateSampleRange()
{
	if( m_sampleBuffer.frames() > 1 )
	{
		const f_cnt_t marging = ( m_sampleBuffer.endFrame() - m_sampleBuffer.startFrame() ) * 0.1;
		m_from = qMax( 0, m_sampleBuffer.startFrame() - marging );
		m_to = qMin( m_sampleBuffer.endFrame() + marging, m_sampleBuffer.frames() );
	}
}

AudioFileProcessorWaveView::AudioFileProcessorWaveView( QWidget * _parent, int _w, int _h, SampleBuffer& buf ) :
	QWidget( _parent ),
	m_sampleBuffer( buf ),
	m_graph( QPixmap( _w - 2 * s_padding, _h - 2 * s_padding ) ),
	m_from( 0 ),
	m_to( m_sampleBuffer.frames() ),
	m_last_from( 0 ),
	m_last_to( 0 ),
	m_last_amp( 0 ),
	m_startKnob( 0 ),
	m_endKnob( 0 ),
	m_loopKnob( 0 ),
	m_isDragging( false ),
	m_reversed( false ),
	m_framesPlayed( 0 ),
	m_animation(ConfigManager::inst()->value("ui", "animateafp").toInt())
{
	setFixedSize( _w, _h );
	setMouseTracking( true );

	updateSampleRange();

	m_graph.fill( Qt::transparent );
	update();
	updateCursor();
}




void AudioFileProcessorWaveView::isPlaying( f_cnt_t _current_frame )
{
	m_framesPlayed = _current_frame;
	update();
}




void AudioFileProcessorWaveView::enterEvent( QEvent * _e )
{
	updateCursor();
}




void AudioFileProcessorWaveView::leaveEvent( QEvent * _e )
{
	updateCursor();
}




void AudioFileProcessorWaveView::mousePressEvent( QMouseEvent * _me )
{
	m_isDragging = true;
	m_draggingLastPoint = _me->pos();

	const int x = _me->x();

	const int start_dist =		qAbs( m_startFrameX - x );
	const int end_dist = 		qAbs( m_endFrameX - x );
	const int loop_dist =		qAbs( m_loopFrameX - x );

	draggingType dt = sample_loop; int md = loop_dist;
	if( start_dist < loop_dist ) { dt = sample_start; md = start_dist; }
	else if( end_dist < loop_dist ) { dt = sample_end; md = end_dist; }

	if( md < 4 )
	{
		m_draggingType = dt;
	}
	else
	{
		m_draggingType = wave;
		updateCursor(_me);
	}
}




void AudioFileProcessorWaveView::mouseReleaseEvent( QMouseEvent * _me )
{
	m_isDragging = false;
	if( m_draggingType == wave )
	{
		updateCursor(_me);
	}
}




void AudioFileProcessorWaveView::mouseMoveEvent( QMouseEvent * _me )
{
	if( ! m_isDragging )
	{
		updateCursor(_me);
		return;
	}

	const int step = _me->x() - m_draggingLastPoint.x();
	switch( m_draggingType )
	{
		case sample_start:
			slideSamplePointByPx( start, step );
			break;
		case sample_end:
			slideSamplePointByPx( end, step );
			break;
		case sample_loop:
			slideSamplePointByPx( loop, step );
			break;
		case wave:
		default:
			if( qAbs( _me->y() - m_draggingLastPoint.y() )
				< 2 * qAbs( _me->x() - m_draggingLastPoint.x() ) )
			{
				slide( step );
			}
			else
			{
				zoom( _me->y() < m_draggingLastPoint.y() );
			}
	}

	m_draggingLastPoint = _me->pos();
	update();
}




void AudioFileProcessorWaveView::wheelEvent( QWheelEvent * _we )
{
	zoom( _we->delta() > 0 );
	update();
}




void AudioFileProcessorWaveView::paintEvent( QPaintEvent * _pe )
{
	QPainter p( this );

	p.drawPixmap( s_padding, s_padding, m_graph );

	const QRect graph_rect( s_padding, s_padding, width() - 2 * s_padding, height() - 2 * s_padding );
	const f_cnt_t frames = m_to - m_from;
	m_startFrameX = graph_rect.x() + ( m_sampleBuffer.startFrame() - m_from ) *
						double( graph_rect.width() ) / frames;
	m_endFrameX = graph_rect.x() + ( m_sampleBuffer.endFrame() - m_from ) *
						double( graph_rect.width() ) / frames;
	m_loopFrameX = graph_rect.x() + ( m_sampleBuffer.loopStartFrame() - m_from ) *
						double( graph_rect.width() ) / frames;
	const int played_width_px = ( m_framesPlayed - m_from ) *
						double( graph_rect.width() ) / frames;

	// loop point line
	p.setPen( QColor( 0x7F, 0xFF, 0xFF ) ); //TODO: put into a qproperty
	p.drawLine( m_loopFrameX, graph_rect.y(),
					m_loopFrameX,
					graph_rect.height() + graph_rect.y() );

	// start/end lines
	p.setPen( QColor( 0xFF, 0xFF, 0xFF ) );  //TODO: put into a qproperty
	p.drawLine( m_startFrameX, graph_rect.y(),
					m_startFrameX,
					graph_rect.height() + graph_rect.y() );
	p.drawLine( m_endFrameX, graph_rect.y(),
					m_endFrameX,
					graph_rect.height() + graph_rect.y() );


	if( m_endFrameX - m_startFrameX > 2 )
	{
		p.fillRect(
			m_startFrameX + 1,
			graph_rect.y(),
			m_endFrameX - m_startFrameX - 1,
			graph_rect.height() + graph_rect.y(),
			QColor( 95, 175, 255, 50 ) //TODO: put into a qproperty
		);
		if( m_endFrameX - m_loopFrameX > 2 )
			p.fillRect(
				m_loopFrameX + 1,
				graph_rect.y(),
				m_endFrameX - m_loopFrameX - 1,
				graph_rect.height() + graph_rect.y(),
				QColor( 95, 205, 255, 65 ) //TODO: put into a qproperty
		);

		if( m_framesPlayed && m_animation)
		{
			QLinearGradient g( m_startFrameX, 0, played_width_px, 0 );
			const QColor c( 0, 120, 255, 180 ); //TODO: put into a qproperty
			g.setColorAt( 0, Qt::transparent );
			g.setColorAt( 0.8, c );
			g.setColorAt( 1,  c );
			p.fillRect(
				m_startFrameX + 1,
				graph_rect.y(),
				played_width_px - ( m_startFrameX + 1 ),
				graph_rect.height() + graph_rect.y(),
				g
			);
			p.setPen( QColor( 255, 255, 255 ) ); //TODO: put into a qproperty
			p.drawLine(
				played_width_px,
				graph_rect.y(),
				played_width_px,
				graph_rect.height() + graph_rect.y()
			);
			m_framesPlayed = 0;
		}
	}

	QLinearGradient g( 0, 0, width() * 0.7, 0 );
	const QColor c( 16, 111, 170, 180 );
	g.setColorAt( 0, c );
	g.setColorAt( 0.4, c );
	g.setColorAt( 1,  Qt::transparent );
	p.fillRect( s_padding, s_padding, m_graph.width(), 14, g );

	p.setPen( QColor( 255, 255, 255 ) );
	p.setFont( pointSize<8>( font() ) );

	QString length_text;
	const int length = m_sampleBuffer.sampleLength();

	if( length > 20000 )
	{
		length_text = QString::number( length / 1000 ) + "s";
	}
	else if( length > 2000 )
	{
		length_text = QString::number( ( length / 100 ) / 10.0 ) + "s";
	}
	else
	{
		length_text = QString::number( length ) + "ms";
	}

	p.drawText(
		s_padding + 2,
		s_padding + 10,
		tr( "Sample length:" ) + " " + length_text
	);
}




void AudioFileProcessorWaveView::updateGraph()
{
	if( m_to == 1 )
	{
		m_to = m_sampleBuffer.frames() * 0.7;
		slideSamplePointToFrames( end, m_to * 0.7 );
	}

	if( m_from > m_sampleBuffer.startFrame() )
	{
		m_from = m_sampleBuffer.startFrame();
	}

	if( m_to < m_sampleBuffer.endFrame() )
	{
		m_to = m_sampleBuffer.endFrame();
	}

	if( m_sampleBuffer.reversed() != m_reversed )
	{
		reverse();
	}
	else if( m_last_from == m_from && m_last_to == m_to && m_sampleBuffer.amplification() == m_last_amp )
	{
		return;
	}

	m_last_from = m_from;
	m_last_to = m_to;
	m_last_amp = m_sampleBuffer.amplification();

	m_graph.fill( Qt::transparent );
	QPainter p( &m_graph );
	p.setPen( QColor( 255, 255, 255 ) );

	m_sampleBuffer.visualize(
		p,
		QRect( 0, 0, m_graph.width(), m_graph.height() ),
		m_from, m_to
	);
}




void AudioFileProcessorWaveView::zoom( const bool _out )
{
	const f_cnt_t start = m_sampleBuffer.startFrame();
	const f_cnt_t end = m_sampleBuffer.endFrame();
	const f_cnt_t frames = m_sampleBuffer.frames();
	const f_cnt_t d_from = start - m_from;
	const f_cnt_t d_to = m_to - end;

	const f_cnt_t step = qMax( 1, qMax( d_from, d_to ) / 10 );
	const f_cnt_t step_from = ( _out ? - step : step );
	const f_cnt_t step_to = ( _out ? step : - step );

	const double comp_ratio = double( qMin( d_from, d_to ) )
								/ qMax( 1, qMax( d_from, d_to ) );

	f_cnt_t new_from;
	f_cnt_t new_to;

	if( ( _out && d_from < d_to ) || ( ! _out && d_to < d_from ) )
	{
		new_from = qBound( 0, m_from + step_from, start );
		new_to = qBound(
			end,
			m_to + f_cnt_t( step_to * ( new_from == m_from ? 1 : comp_ratio ) ),
			frames
		);
	}
	else
	{
		new_to = qBound( end, m_to + step_to, frames );
		new_from = qBound(
			0,
			m_from + f_cnt_t( step_from * ( new_to == m_to ? 1 : comp_ratio ) ),
			start
		);
	}

	if( double( new_to - new_from ) / m_sampleBuffer.sampleRate() > 0.05  )
	{
		m_from = new_from;
		m_to = new_to;
	}
}




void AudioFileProcessorWaveView::slide( int _px )
{
	const double fact = qAbs( double( _px ) / width() );
	f_cnt_t step = ( m_to - m_from ) * fact;
	if( _px > 0 )
	{
		step = -step;
	}

	f_cnt_t step_from = qBound( 0, m_from + step, m_sampleBuffer.frames() ) - m_from;
	f_cnt_t step_to = qBound( m_from + 1, m_to + step, m_sampleBuffer.frames() ) - m_to;

	step = qAbs( step_from ) < qAbs( step_to ) ? step_from : step_to;

	m_from += step;
	m_to += step;
	slideSampleByFrames( step );
}




void AudioFileProcessorWaveView::setKnobs( knob * _start, knob * _end, knob * _loop )
{
	m_startKnob = _start;
	m_endKnob = _end;
	m_loopKnob = _loop;

	m_startKnob->setWaveView( this );
	m_startKnob->setRelatedKnob( m_endKnob );

	m_endKnob->setWaveView( this );
	m_endKnob->setRelatedKnob( m_startKnob );

	m_loopKnob->setWaveView( this );
}




void AudioFileProcessorWaveView::slideSamplePointByPx( knobType _point, int _px )
{
	slideSamplePointByFrames(
		_point,
		f_cnt_t( ( double( _px ) / width() ) * ( m_to - m_from ) )
	);
}




void AudioFileProcessorWaveView::slideSamplePointByFrames( knobType _point, f_cnt_t _frames, bool _slide_to )
{
	knob * a_knob = m_startKnob;
	switch( _point )
	{
		case end:
			a_knob = m_endKnob;
			break;
		case loop:
			a_knob = m_loopKnob;
			break;
		case start:
			break;
	}
	if( a_knob == NULL )
	{
		return;
	}
	else
	{
		const double v = static_cast<double>( _frames ) / m_sampleBuffer.frames();
		if( _slide_to )
		{
			a_knob->slideTo( v );
		}
		else
		{
			a_knob->slideBy( v );
		}
	}
}




void AudioFileProcessorWaveView::slideSampleByFrames( f_cnt_t _frames )
{
	if( m_sampleBuffer.frames() <= 1 )
	{
		return;
	}
	const double v = static_cast<double>( _frames ) / m_sampleBuffer.frames();
	if( m_startKnob ) {
		m_startKnob->slideBy( v, false );
	}
	if( m_endKnob ) {
		m_endKnob->slideBy( v, false );
	}
	if( m_loopKnob ) {
		m_loopKnob->slideBy( v, false );
	}
}




void AudioFileProcessorWaveView::reverse()
{
	slideSampleByFrames(
		m_sampleBuffer.frames()
			- m_sampleBuffer.endFrame()
			- m_sampleBuffer.startFrame()
	);

	const f_cnt_t from = m_from;
	m_from = m_sampleBuffer.frames() - m_to;
	m_to = m_sampleBuffer.frames() - from;

	m_reversed = ! m_reversed;
}



void AudioFileProcessorWaveView::updateCursor( QMouseEvent * _me )
{
	bool const waveIsDragged = m_isDragging && (m_draggingType == wave);
	bool const pointerCloseToStartEndOrLoop = (_me != nullptr ) &&
			( isCloseTo( _me->x(), m_startFrameX ) ||
			  isCloseTo( _me->x(), m_endFrameX ) ||
			  isCloseTo( _me->x(), m_loopFrameX ) );

	if( !m_isDragging && pointerCloseToStartEndOrLoop)
		setCursor(Qt::SizeHorCursor);
	else if( waveIsDragged )
		setCursor(Qt::ClosedHandCursor);
	else
		setCursor(Qt::OpenHandCursor);
}




void AudioFileProcessorWaveView::knob::slideTo( double _v, bool _check_bound )
{
	if( _check_bound && ! checkBound( _v ) )
	{
		return;
	}
	model()->setValue( _v );
	emit sliderMoved( model()->value() );
}




float AudioFileProcessorWaveView::knob::getValue( const QPoint & _p )
{
	const double dec_fact = ! m_waveView ? 1 :
		double( m_waveView->m_to - m_waveView->m_from )
			/ m_waveView->m_sampleBuffer.frames();
	const float inc = ::Knob::getValue( _p ) * dec_fact;

	return inc;
}




bool AudioFileProcessorWaveView::knob::checkBound( double _v ) const
{
	if( ! m_relatedKnob || ! m_waveView )
	{
		return true;
	}

	if( ( m_relatedKnob->model()->value() - _v > 0 ) !=
		( m_relatedKnob->model()->value() - model()->value() >= 0 ) )
		return false;

	const double d1 = qAbs( m_relatedKnob->model()->value() - model()->value() )
		* ( m_waveView->m_sampleBuffer.frames() )
		/ m_waveView->m_sampleBuffer.sampleRate();

	const double d2 = qAbs( m_relatedKnob->model()->value() - _v )
		* ( m_waveView->m_sampleBuffer.frames() )
		/ m_waveView->m_sampleBuffer.sampleRate();

	return d1 < d2 || d2 > 0.005;
}






extern "C"
{

// necessary for getting instance out of shared lib
PLUGIN_EXPORT Plugin * lmms_plugin_main(Model * model, void *)
{
	return new audioFileProcessor(static_cast<InstrumentTrack *>(model));
}


}



<|MERGE_RESOLUTION|>--- conflicted
+++ resolved
@@ -505,15 +505,7 @@
 							"loop_pingpong_on" ) );
 	m_loopPingPongButton->setInactiveGraphic( PLUGIN_NAME::getIconPixmap(
 							"loop_pingpong_off" ) );
-<<<<<<< HEAD
-	ToolTip::add( m_loopPingPongButton, tr( "Enable loop" ) );
-=======
 	ToolTip::add( m_loopPingPongButton, tr( "Enable ping-pong loop" ) );
-	m_loopPingPongButton->setWhatsThis(
-		tr( "This button enables ping-pong-looping. "
-			"The sample loops backwards and forwards between the end point "
-			"and the loop point." ) );
->>>>>>> 032c324d
 
 	m_loopGroup = new automatableButtonGroup( this );
 	m_loopGroup->addButton( m_loopOffButton );
