/*
 * RemoteZynAddSubFx.cpp - ZynAddSubFx-embedding plugin
 *
 * Copyright (c) 2008-2014 Tobias Doerffel <tobydox/at/users.sourceforge.net>
 *
 * This file is part of LMMS - https://lmms.io
 *
 * This program is free software; you can redistribute it and/or
 * modify it under the terms of the GNU General Public
 * License as published by the Free Software Foundation; either
 * version 2 of the License, or (at your option) any later version.
 *
 * This program is distributed in the hope that it will be useful,
 * but WITHOUT ANY WARRANTY; without even the implied warranty of
 * MERCHANTABILITY or FITNESS FOR A PARTICULAR PURPOSE.  See the GNU
 * General Public License for more details.
 *
 * You should have received a copy of the GNU General Public
 * License along with this program (see COPYING); if not, write to the
 * Free Software Foundation, Inc., 51 Franklin Street, Fifth Floor,
 * Boston, MA 02110-1301 USA.
 *
 */

#include "RemoteZynAddSubFx.h"

#include <lmmsconfig.h>
#ifdef LMMS_BUILD_WIN32
#include <winsock2.h>
#endif

#include <queue>
#include "ThreadShims.h"

#undef CursorShape // is, by mistake, not undefed in FL

#include "RemotePluginClient.h"
#include "LocalZynAddSubFx.h"

#include <Nio/Nio.h>
#include <UI/MasterUI.h>

using namespace lmms;

class RemoteZynAddSubFx : public RemotePluginClient, public LocalZynAddSubFx
{
public:
#ifdef SYNC_WITH_SHM_FIFO
	RemoteZynAddSubFx( const std::string& _shm_in, const std::string& _shm_out ) :
		RemotePluginClient( _shm_in, _shm_out ),
#else
	RemoteZynAddSubFx( const char * socketPath ) :
		RemotePluginClient( socketPath ),
#endif
		LocalZynAddSubFx(),
		m_guiSleepTime( 100 ),
		m_guiExit( false )
	{
		Nio::start();

		setInputCount( 0 );
		sendMessage( IdInitDone );
		waitForMessage( IdInitDone );

		m_messageThread = std::thread{&RemoteZynAddSubFx::messageLoop, this};
	}

	~RemoteZynAddSubFx() override
	{
		m_messageThread.join();
		Nio::stop();
	}

	void updateSampleRate() override
	{
		LocalZynAddSubFx::setSampleRate( sampleRate() );
	}

	void updateBufferSize() override
	{
		LocalZynAddSubFx::setBufferSize( bufferSize() );
	}

	void messageLoop()
	{
		message m;
		while( ( m = receiveMessage() ).id != IdQuit )
		{
			const auto lock = std::lock_guard{m_master->mutex};
			processMessage( m );
		}
		m_guiExit = true;
	}

	bool processMessage( const message & _m ) override
	{
		switch( _m.id )
		{
			case IdQuit:
				break;

			case IdShowUI:
			case IdHideUI:
			case IdLoadSettingsFromFile:
			case IdLoadPresetFile:
				{
					const auto lock = std::lock_guard{m_guiMutex};
					m_guiMessages.push( _m );
				}
				break;

			case IdSaveSettingsToFile:
			{
				LocalZynAddSubFx::saveXML( _m.getString() );
				sendMessage( IdSaveSettingsToFile );
				break;
			}

			case IdZasfPresetDirectory:
				LocalZynAddSubFx::setPresetDir( _m.getString() );
				break;

			case IdZasfLmmsWorkingDirectory:
				LocalZynAddSubFx::setLmmsWorkingDir( _m.getString() );
				break;

			case IdZasfSetPitchWheelBendRange:
				LocalZynAddSubFx::setPitchWheelBendRange( _m.getInt() );
				break;

			default:
				return RemotePluginClient::processMessage( _m );
		}
		return true;
	}

	// all functions are called while m_master->mutex is held
	void processMidiEvent( const MidiEvent& event, const f_cnt_t /* _offset */ ) override
	{
		LocalZynAddSubFx::processMidiEvent( event );
	}


<<<<<<< HEAD
	void process(float* _in, float* _out) override
=======
	void process( const SampleFrame* _in, SampleFrame* _out ) override
>>>>>>> bda1a9c3
	{
		LocalZynAddSubFx::processAudio( (sampleFrame*)_out );
	}

	void guiLoop();

private:
	const int m_guiSleepTime;

	std::thread m_messageThread;
	std::mutex m_guiMutex;
	std::queue<RemotePluginClient::message> m_guiMessages;
	bool m_guiExit;

} ;




void RemoteZynAddSubFx::guiLoop()
{
	int exitProgram = 0;
	MasterUI * ui = nullptr;

	while( !m_guiExit )
	{
		if( ui )
		{
			Fl::wait( m_guiSleepTime / 1000.0 );
		}
		else
		{
#ifdef LMMS_BUILD_WIN32
			Sleep( m_guiSleepTime );
#else
			usleep( m_guiSleepTime*1000 );
#endif
		}
		if( exitProgram == 1 )
		{
			const auto lock = std::lock_guard{m_master->mutex};
			sendMessage( IdHideUI );
			exitProgram = 0;
		}
		const auto lock = std::lock_guard{m_guiMutex};
		while( m_guiMessages.size() )
		{
			RemotePluginClient::message m = m_guiMessages.front();
			m_guiMessages.pop();
			switch( m.id )
			{
				case IdShowUI:
					// we only create GUI
					if( !ui )
					{
						Fl::scheme( "plastic" );
						ui = new MasterUI( m_master, &exitProgram );
					}
					ui->showUI();
					ui->refresh_master_ui();
					break;

				case IdLoadSettingsFromFile:
				{
					LocalZynAddSubFx::loadXML( m.getString() );
					if( ui )
					{
						ui->refresh_master_ui();
					}
					const auto lock = std::lock_guard{m_master->mutex};
					sendMessage( IdLoadSettingsFromFile );
					break;
				}

				case IdLoadPresetFile:
				{
					LocalZynAddSubFx::loadPreset( m.getString(), ui ?
											ui->npartcounter->value()-1 : 0 );
					if( ui )
					{
						ui->npartcounter->do_callback();
						ui->updatepanel();
						ui->refresh_master_ui();
					}
					const auto lock = std::lock_guard{m_master->mutex};
					sendMessage( IdLoadPresetFile );
					break;
				}

				default:
					break;
			}
		}
	}
	Fl::flush();

	delete ui;
}




int main( int _argc, char * * _argv )
{
#ifdef SYNC_WITH_SHM_FIFO
	if( _argc < 3 )
#else
	if( _argc < 2 )
#endif
	{
		fprintf( stderr, "not enough arguments\n" );
		return -1;
	}

#ifndef LMMS_BUILD_WIN32
	const auto pollParentThread = PollParentThread{};
#endif

#ifdef SYNC_WITH_SHM_FIFO
	RemoteZynAddSubFx * remoteZASF =
		new RemoteZynAddSubFx( _argv[1], _argv[2] );
#else
	auto remoteZASF = new RemoteZynAddSubFx(_argv[1]);
#endif

	remoteZASF->guiLoop();

	delete remoteZASF;

	return 0;
}


#ifdef NTK_GUI
static Fl_Tiled_Image *module_backdrop;
#endif

void set_module_parameters ( Fl_Widget *o )
{
#ifdef NTK_GUI
	o->box( FL_DOWN_FRAME );
	o->align( o->align() | FL_ALIGN_IMAGE_BACKDROP );
	o->color( FL_BLACK );
	o->image( module_backdrop );
	o->labeltype( FL_SHADOW_LABEL );
#else
	o->box( FL_PLASTIC_UP_BOX );
	o->color( FL_CYAN );
	o->labeltype( FL_EMBOSSED_LABEL );
#endif
}
<|MERGE_RESOLUTION|>--- conflicted
+++ resolved
@@ -141,13 +141,9 @@
 	}
 
 
-<<<<<<< HEAD
 	void process(float* _in, float* _out) override
-=======
-	void process( const SampleFrame* _in, SampleFrame* _out ) override
->>>>>>> bda1a9c3
-	{
-		LocalZynAddSubFx::processAudio( (sampleFrame*)_out );
+	{
+		LocalZynAddSubFx::processAudio(reinterpret_cast<SampleFrame*>(_out));
 	}
 
 	void guiLoop();
