#!/usr/bin/env bash
if [ "$QT5" ]; then
	unset QTDIR QT_PLUGIN_PATH LD_LIBRARY_PATH
<<<<<<< HEAD
	# shellcheck disable=SC1091
	source /opt/qt58/bin/qt58-env.sh
=======
	source /opt/qt59/bin/qt59-env.sh
>>>>>>> eb9b4609
fi

set -e

# shellcheck disable=SC2086
cmake -DUSE_WERROR=ON $CMAKE_FLAGS ..<|MERGE_RESOLUTION|>--- conflicted
+++ resolved
@@ -1,12 +1,8 @@
 #!/usr/bin/env bash
 if [ "$QT5" ]; then
 	unset QTDIR QT_PLUGIN_PATH LD_LIBRARY_PATH
-<<<<<<< HEAD
 	# shellcheck disable=SC1091
-	source /opt/qt58/bin/qt58-env.sh
-=======
 	source /opt/qt59/bin/qt59-env.sh
->>>>>>> eb9b4609
 fi
 
 set -e
