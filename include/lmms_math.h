/*
 * lmms_math.h - defines math functions
 *
 * Copyright (c) 2004-2008 Tobias Doerffel <tobydox/at/users.sourceforge.net>
 * 
 * This file is part of LMMS - https://lmms.io
 *
 * This program is free software; you can redistribute it and/or
 * modify it under the terms of the GNU General Public
 * License as published by the Free Software Foundation; either
 * version 2 of the License, or (at your option) any later version.
 *
 * This program is distributed in the hope that it will be useful,
 * but WITHOUT ANY WARRANTY; without even the implied warranty of
 * MERCHANTABILITY or FITNESS FOR A PARTICULAR PURPOSE.  See the GNU
 * General Public License for more details.
 *
 * You should have received a copy of the GNU General Public
 * License along with this program (see COPYING); if not, write to the
 * Free Software Foundation, Inc., 51 Franklin Street, Fifth Floor,
 * Boston, MA 02110-1301 USA.
 *
 */

#ifndef LMMS_MATH_H
#define LMMS_MATH_H

#include <QtGlobal>
#include <algorithm>
#include <cassert>
#include <cmath>
#include <cstdint>
<<<<<<< HEAD
#include <functional>
=======
#include <cstring>
>>>>>>> e36463ce

#include "lmms_constants.h"
#include "lmmsconfig.h"

namespace lmms
{

inline bool approximatelyEqual(float x, float y)
{
	return x == y ? true : std::abs(x - y) < F_EPSILON;
}

/*!
 * @brief Returns the fractional part of a float, a value between -1.0f and 1.0f.
 *
 * fraction( 2.3) =>  0.3
 * fraction(-2.3) => -0.3
 *
 * Note that if the return value is used as a phase of an oscillator, that the oscillator must support
 * negative phases.
 */
inline float fraction(const float x)
{
	return x - std::trunc(x);
}

/*!
 * @brief Returns the wrapped fractional part of a float, a value between 0.0f and 1.0f.
 *
 * absFraction( 2.3) =>  0.3
 * absFraction(-2.3) =>  0.7
 *
 * Note that this not the same as the absolute value of the fraction (as the function name suggests).
 * If the result is interpreted as a phase of an oscillator, it makes that negative phases are
 * converted to positive phases.
 */
inline float absFraction(const float x)
{
	return x - std::floor(x);
}


constexpr float FAST_RAND_RATIO = 1.0f / 32767;
inline int fast_rand()
{
	static unsigned long next = 1;
	next = next * 1103515245 + 12345;
	return( (unsigned)( next / 65536 ) % 32768 );
}

inline float fastRandf(float range)
{
	return fast_rand() * range * FAST_RAND_RATIO;
}


//! Round `value` to `where` depending on step size
template<class T>
static void roundAt(T& value, const T& where, const T& stepSize)
{
	if (std::abs(value - where) < F_EPSILON * std::abs(stepSize))
	{
		value = where;
	}
}

//! Source: http://martin.ankerl.com/2007/10/04/optimized-pow-approximation-for-java-and-c-c/
inline double fastPow(double a, double b)
{
	double d;
	std::int32_t x[2];

	std::memcpy(x, &a, sizeof(x));
	x[1] = static_cast<std::int32_t>(b * (x[1] - 1072632447) + 1072632447);
	x[0] = 0;

	std::memcpy(&d, x, sizeof(d));
	return d;
}


//! returns 1.0f if val >= 0.0f, -1.0 else
inline float sign(float val) 
{ 
	return val >= 0.0f ? 1.0f : -1.0f; 
}


//! if val >= 0.0f, returns sqrtf(val), else: -sqrtf(-val)
inline float sqrt_neg(float val) 
{
	return std::sqrt(std::abs(val)) * sign(val);
}

//! @brief Exponential function that deals with negative bases
inline float signedPowf(float v, float e)
{
	return std::pow(std::abs(v), e) * sign(v);
}


//! @brief Scales @value from linear to logarithmic.
//! Value should be within [0,1]
inline float logToLinearScale(float min, float max, float value)
{
	if( min < 0 )
	{
		const float mmax = std::max(std::abs(min), std::abs(max));
		const float val = value * ( max - min ) + min;
		float result = signedPowf( val / mmax, F_E ) * mmax;
		return std::isnan( result ) ? 0 : result;
	}
	float result = powf( value, F_E ) * ( max - min ) + min;
	return std::isnan( result ) ? 0 : result;
}


//! @brief Scales value from logarithmic to linear. Value should be in min-max range.
inline float linearToLogScale(float min, float max, float value)
{
	static const float EXP = 1.0f / F_E;
	const float valueLimited = std::clamp(value, min, max);
	const float val = ( valueLimited - min ) / ( max - min );
	if( min < 0 )
	{
		const float mmax = std::max(std::abs(min), std::abs(max));
		float result = signedPowf( valueLimited / mmax, EXP ) * mmax;
		return std::isnan( result ) ? 0 : result;
	}
	float result = powf( val, EXP ) * ( max - min ) + min;
	return std::isnan( result ) ? 0 : result;
}

inline float fastPow10f(float x)
{
	return std::exp(2.302585092994046f * x);
}

inline float fastLog10f(float x)
{
	return std::log(x) * 0.4342944819032518f;
}

//! @brief Converts linear amplitude (>0-1.0) to dBFS scale. 
//! @param amp Linear amplitude, where 1.0 = 0dBFS. ** Must be larger than zero! **
//! @return Amplitude in dBFS. 
inline float ampToDbfs(float amp)
{
	return fastLog10f(amp) * 20.0f;
}


//! @brief Converts dBFS-scale to linear amplitude with 0dBFS = 1.0
//! @param dbfs The dBFS value to convert. ** Must be a real number - not inf/nan! **
//! @return Linear amplitude
inline float dbfsToAmp(float dbfs)
{
	return fastPow10f(dbfs * 0.05f);
}


//! @brief Converts linear amplitude (0-1.0) to dBFS scale. Handles zeroes as -inf.
//! @param amp Linear amplitude, where 1.0 = 0dBFS. 
//! @return Amplitude in dBFS. -inf for 0 amplitude.
inline float safeAmpToDbfs(float amp)
{
	return amp == 0.0f ? -INFINITY : ampToDbfs(amp);
}


//! @brief Converts dBFS-scale to linear amplitude with 0dBFS = 1.0. Handles infinity as zero.
//! @param dbfs The dBFS value to convert: all infinites are treated as -inf and result in 0
//! @return Linear amplitude
inline float safeDbfsToAmp(float dbfs)
{
	return std::isinf(dbfs) ? 0.0f : dbfsToAmp(dbfs);
}



//! Returns the linear interpolation of the two values
template<class T, class F>
constexpr T lerp(T a, T b, F t)
{
	return (1. - t) * a + t * b;
}

// @brief Calculate number of digits which LcdSpinBox would show for a given number
// @note Once we upgrade to C++20, we could probably use std::formatted_size
inline int numDigitsAsInt(float f)
{
	// use rounding:
	// LcdSpinBox sometimes uses std::round(), sometimes cast rounding
	// we use rounding to be on the "safe side"
	int asInt = static_cast<int>(std::round(f));
	int digits = 1; // always at least 1
	if(asInt < 0)
	{
		++digits;
		asInt = -asInt;
	}
	// "asInt" is positive from now
	int power = 1;
	for (int i = 1; i < 10; ++i)
	{
		power *= 10;
		if (asInt >= power) { ++digits; } // 2 digits for >=10, 3 for >=100
		else { break; }
	}
	return digits;
}

//! Taken from N3876 / boost::hash_combine
template<typename T>
inline void hashCombine(std::size_t& seed, const T& val) noexcept
{
	seed ^= std::hash<T>{}(val) + 0x9e3779b9 + (seed << 6) + (seed >> 2);
}

template <typename T>
class LinearMap
{
public:
	LinearMap(T x1, T y1, T x2, T y2)
	{
		T const dx = x2 - x1;
		assert (dx != T(0));

		m_a = (y2 - y1) / dx;
		m_b = y1 - m_a * x1;
	}

	T map(T x) const
	{
		return m_a * x + m_b;
	}

private:
	T m_a;
	T m_b;
};

} // namespace lmms

#endif // LMMS_MATH_H<|MERGE_RESOLUTION|>--- conflicted
+++ resolved
@@ -30,11 +30,8 @@
 #include <cassert>
 #include <cmath>
 #include <cstdint>
-<<<<<<< HEAD
-#include <functional>
-=======
 #include <cstring>
->>>>>>> e36463ce
+#include <memory>
 
 #include "lmms_constants.h"
 #include "lmmsconfig.h"
@@ -247,12 +244,14 @@
 	return digits;
 }
 
+
 //! Taken from N3876 / boost::hash_combine
 template<typename T>
 inline void hashCombine(std::size_t& seed, const T& val) noexcept
 {
 	seed ^= std::hash<T>{}(val) + 0x9e3779b9 + (seed << 6) + (seed >> 2);
 }
+
 
 template <typename T>
 class LinearMap
