/*
 * ConfigManager.h - class ConfigManager, a class for managing LMMS-configuration
 *
 * Copyright (c) 2005-2008 Tobias Doerffel <tobydox/at/users.sourceforge.net>
 * 
 * This file is part of LMMS - https://lmms.io
 *
 * This program is free software; you can redistribute it and/or
 * modify it under the terms of the GNU General Public
 * License as published by the Free Software Foundation; either
 * version 2 of the License, or (at your option) any later version.
 *
 * This program is distributed in the hope that it will be useful,
 * but WITHOUT ANY WARRANTY; without even the implied warranty of
 * MERCHANTABILITY or FITNESS FOR A PARTICULAR PURPOSE.  See the GNU
 * General Public License for more details.
 *
 * You should have received a copy of the GNU General Public
 * License along with this program (see COPYING); if not, write to the
 * Free Software Foundation, Inc., 51 Franklin Street, Fifth Floor,
 * Boston, MA 02110-1301 USA.
 *
 */

#ifndef LMMS_CONFIG_MANAGER_H
#define LMMS_CONFIG_MANAGER_H

#include "lmmsconfig.h"

#include <QMap>
#include <QPair>
#include <QStringList>
#include <QObject>

#include "WindowEmbed.h"

#include <vector>
#include "lmms_export.h"


namespace lmms
{


class Engine;

const QString PROJECTS_PATH = "projects/";
const QString TEMPLATE_PATH = "templates/";
const QString PRESETS_PATH = "presets/";
const QString SAMPLES_PATH = "samples/";
const QString GIG_PATH = "samples/gig/";
const QString SF2_PATH = "samples/soundfonts/";
const QString LADSPA_PATH ="plugins/ladspa/";
const QString DEFAULT_THEME_PATH = "themes/default/";
const QString TRACK_ICON_PATH = "track_icons/";
const QString LOCALE_PATH = "locale/";
const QString PORTABLE_MODE_FILE = "/portable_mode.txt";

class LMMS_EXPORT ConfigManager : public QObject
{
	Q_OBJECT

	using UpgradeMethod = void(ConfigManager::*)();

public:
	static inline ConfigManager * inst()
	{
		if(s_instanceOfMe == nullptr )
		{
			s_instanceOfMe = new ConfigManager();
		}
		return s_instanceOfMe;
	}


	const QString & workingDir() const
	{
		return m_workingDir;
	}

	void initPortableWorkingDir();

	void initInstalledWorkingDir();

	void initDevelopmentWorkingDir();

	const QString & dataDir() const
	{
		return m_dataDir;
	}

	QString factoryProjectsDir() const
	{
		return dataDir() + PROJECTS_PATH;
	}

	QString factoryTemplatesDir() const
	{
		return factoryProjectsDir() + TEMPLATE_PATH;
	}

	QString factoryPresetsDir() const
	{
		return dataDir() + PRESETS_PATH;
	}

	QString factorySamplesDir() const
	{
		return dataDir() + SAMPLES_PATH;
	}


	QString userProjectsDir() const
	{
		return workingDir() + PROJECTS_PATH;
	}

	QString userTemplateDir() const
	{
		return workingDir() + TEMPLATE_PATH;
	}

	QString userPresetsDir() const
	{
		return workingDir() + PRESETS_PATH;
	}

	QString userSamplesDir() const
	{
		return workingDir() + SAMPLES_PATH;
	}


	const QString & vstDir() const
	{
		return m_vstDir;
	}

	const QString & ladspaDir() const
	{
		return m_ladspaDir;
	}

	const QString & sf2Dir() const
	{
		return m_sf2Dir;
	}

#ifdef LMMS_HAVE_FLUIDSYNTH
	const QString & sf2File() const
	{
		return m_sf2File;
	}
#endif

#ifdef LMMS_HAVE_STK
	const QString & stkDir() const
	{
		return m_stkDir;
	}
#endif

	const QString & gigDir() const
	{
		return m_gigDir;
	}


	QString userVstDir() const
	{
		return m_vstDir;
	}

	QString userLadspaDir() const
	{
		return workingDir() + LADSPA_PATH;
	}

	QString userSf2Dir() const
	{
		return workingDir() + SF2_PATH;
	}

	QString userGigDir() const
	{
		return workingDir() + GIG_PATH;
	}

	QString defaultThemeDir() const
	{
		return m_dataDir + DEFAULT_THEME_PATH;
	}

	QString themeDir() const
	{
		return m_themeDir;
	}

	const QString & backgroundPicFile() const
	{
		return m_backgroundPicFile;
	}

	QString trackIconsDir() const
	{
		return m_dataDir + TRACK_ICON_PATH;
	}

	const QString recoveryFile() const
	{
		return m_workingDir + "recover.mmp";
	}

	inline const QStringList & recentlyOpenedProjects() const
	{
		return m_recentlyOpenedProjects;
	}

	QString localeDir() const
	{
		return m_dataDir + LOCALE_PATH;
	}

	const QString & version() const
	{
		return m_version;
	}

	// Used when the configversion attribute is not present in a configuration file.
	// Returns the appropriate config file version based on the LMMS version.
	unsigned int legacyConfigVersion();

	QString defaultVersion() const;

<<<<<<< HEAD
	WindowEmbed::Method vstEmbedMethod() const;
=======
	static bool enableBlockedPlugins();

	static QStringList availableVstEmbedMethods();
	QString vstEmbedMethod() const;
>>>>>>> e36463ce

	// Returns true if the working dir (e.g. ~/lmms) exists on disk.
	bool hasWorkingDir() const;

	void addRecentlyOpenedProject(const QString & _file);

	QString value(const QString& cls, const QString& attribute, const QString& defaultVal = "") const;

	void setValue(const QString & cls, const QString & attribute,
						const QString & value);
	void deleteValue(const QString & cls, const QString & attribute);

	void loadConfigFile(const QString & configFile = "");
	void saveConfigFile();


	void setWorkingDir(const QString & workingDir);
	void setVSTDir(const QString & vstDir);
	void setLADSPADir(const QString & ladspaDir);
	void setSF2Dir(const QString & sf2Dir);
	void setSF2File(const QString & sf2File);
	void setSTKDir(const QString & stkDir);
	void setGIGDir(const QString & gigDir);
	void setThemeDir(const QString & themeDir);
	void setBackgroundPicFile(const QString & backgroundPicFile);

	// Creates the working directory & subdirectories on disk.
	void createWorkingDir();

signals:
	void valueChanged( QString cls, QString attribute, QString value );

private:
	static ConfigManager * s_instanceOfMe;

	ConfigManager();
	ConfigManager(const ConfigManager & _c);
	~ConfigManager() override;

	void upgrade_1_1_90();
	void upgrade_1_1_91();
	void upgrade_1_2_2();
	void upgrade();

	// List of all upgrade methods
	static const std::vector<UpgradeMethod> UPGRADE_METHODS;

	QString m_workingDir;
	QString m_dataDir;
	QString m_vstDir;
	QString m_ladspaDir;
	QString m_sf2Dir;
#ifdef LMMS_HAVE_FLUIDSYNTH
	QString m_sf2File;
#endif
#ifdef LMMS_HAVE_STK
	QString m_stkDir;
#endif
	QString m_gigDir;
	QString m_themeDir;
	QString m_backgroundPicFile;
	QString m_lmmsRcFile;
	QString m_version;
	unsigned int m_configVersion;
	QStringList m_recentlyOpenedProjects;

	using stringPairVector = std::vector<QPair<QString, QString>>;
	using settingsMap = QMap<QString, stringPairVector>;
	settingsMap m_settings;


	friend class Engine;
};


} // namespace lmms

#endif // LMMS_CONFIG_MANAGER_H<|MERGE_RESOLUTION|>--- conflicted
+++ resolved
@@ -232,14 +232,9 @@
 
 	QString defaultVersion() const;
 
-<<<<<<< HEAD
+	static bool enableBlockedPlugins();
+
 	WindowEmbed::Method vstEmbedMethod() const;
-=======
-	static bool enableBlockedPlugins();
-
-	static QStringList availableVstEmbedMethods();
-	QString vstEmbedMethod() const;
->>>>>>> e36463ce
 
 	// Returns true if the working dir (e.g. ~/lmms) exists on disk.
 	bool hasWorkingDir() const;
