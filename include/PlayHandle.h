--- conflicted
+++ resolved
@@ -40,12 +40,8 @@
 {
 
 class Track;
-<<<<<<< HEAD
-class AudioPort;
-=======
 class AudioBusHandle;
 class SampleFrame;
->>>>>>> 91595338
 
 class LMMS_EXPORT PlayHandle : public ThreadableJob
 {
