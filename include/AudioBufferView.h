/*
 * AudioBufferView.h - Non-owning views for interleaved and
 *                     non-interleaved (planar) buffers
 *
 * Copyright (c) 2025 Dalton Messmer <messmer.dalton/at/gmail.com>
 *
 * This file is part of LMMS - https://lmms.io
 *
 * This program is free software; you can redistribute it and/or
 * modify it under the terms of the GNU General Public
 * License as published by the Free Software Foundation; either
 * version 2 of the License, or (at your option) any later version.
 *
 * This program is distributed in the hope that it will be useful,
 * but WITHOUT ANY WARRANTY; without even the implied warranty of
 * MERCHANTABILITY or FITNESS FOR A PARTICULAR PURPOSE.  See the GNU
 * General Public License for more details.
 *
 * You should have received a copy of the GNU General Public
 * License along with this program (see COPYING); if not, write to the
 * Free Software Foundation, Inc., 51 Franklin Street, Fifth Floor,
 * Boston, MA 02110-1301 USA.
 *
 */

#ifndef LMMS_AUDIO_BUFFER_VIEW_H
#define LMMS_AUDIO_BUFFER_VIEW_H

#include <cassert>
<<<<<<< HEAD
#include <iterator>
=======
#include <concepts>
>>>>>>> 4dc77843
#include <ranges>
#include <span>
#include <type_traits>

#include "LmmsTypes.h"
#include "SampleFrame.h"

namespace lmms
{

//! Use when the number of channels is not known at compile time
inline constexpr auto DynamicChannelCount = static_cast<proc_ch_t>(-1);


namespace detail {

// For buffer views with static channel count
template<typename T, proc_ch_t channelCount>
class BufferViewData
{
public:
	constexpr BufferViewData() = default;
	constexpr BufferViewData(const BufferViewData&) = default;

<<<<<<< HEAD
	constexpr BufferViewData(SampleT* data, [[maybe_unused]] proc_ch_t channels, f_cnt_t frames) noexcept
=======
	constexpr BufferViewData(T* data, [[maybe_unused]] proc_ch_t channels, f_cnt_t frames) noexcept
>>>>>>> 4dc77843
		: m_data{data}
		, m_frames{frames}
	{
		assert(channels == channelCount);
	}

	constexpr BufferViewData(T* data, f_cnt_t frames) noexcept
		: m_data{data}
		, m_frames{frames}
	{
	}

<<<<<<< HEAD
	constexpr auto data() const noexcept -> SampleT* { return m_data; }
=======
	constexpr auto data() const noexcept -> T* { return m_data; }
>>>>>>> 4dc77843
	static constexpr auto channels() noexcept -> proc_ch_t { return channelCount; }
	constexpr auto frames() const noexcept -> f_cnt_t { return m_frames; }

protected:
	T* m_data = nullptr;
	f_cnt_t m_frames = 0;
};

// For buffer views with dynamic channel count
template<typename T>
class BufferViewData<T, DynamicChannelCount>
{
public:
	constexpr BufferViewData() = default;
	constexpr BufferViewData(const BufferViewData&) = default;

	constexpr BufferViewData(T* data, proc_ch_t channels, f_cnt_t frames) noexcept
		: m_data{data}
		, m_channels{channels}
		, m_frames{frames}
	{
		assert(channels != DynamicChannelCount);
	}

	constexpr auto data() const noexcept -> T* { return m_data; }
	constexpr auto channels() const noexcept -> proc_ch_t { return m_channels; }
	constexpr auto frames() const noexcept -> f_cnt_t { return m_frames; }

protected:
	T* m_data = nullptr;
	proc_ch_t m_channels = 0;
	f_cnt_t m_frames = 0;
};

<<<<<<< HEAD
template<typename SampleT, proc_ch_t channelCount = DynamicChannelCount>
=======
// For interleaved frame iterators with static channel count
template<typename T, proc_ch_t channelCount>
>>>>>>> 4dc77843
class InterleavedFrameIteratorData
{
public:
	constexpr InterleavedFrameIteratorData() = default;
<<<<<<< HEAD
	constexpr explicit InterleavedFrameIteratorData(SampleT* data) noexcept
=======
	constexpr InterleavedFrameIteratorData(const InterleavedFrameIteratorData&) = default;

	constexpr explicit InterleavedFrameIteratorData(T* data) noexcept
>>>>>>> 4dc77843
		: m_data{data}
	{
	}

	static constexpr auto channels() noexcept -> proc_ch_t { return channelCount; }

protected:
<<<<<<< HEAD
	SampleT* m_data = nullptr;
};

template<typename SampleT>
class InterleavedFrameIteratorData<SampleT, DynamicChannelCount>
{
public:
	constexpr InterleavedFrameIteratorData() = default;
	constexpr InterleavedFrameIteratorData(SampleT* data, proc_ch_t channels) noexcept
=======
	T* m_data = nullptr;
};

// For interleaved frame iterators with dynamic channel count
template<typename T>
class InterleavedFrameIteratorData<T, DynamicChannelCount>
{
public:
	constexpr InterleavedFrameIteratorData() = default;
	constexpr InterleavedFrameIteratorData(const InterleavedFrameIteratorData&) = default;

	constexpr InterleavedFrameIteratorData(T* data, proc_ch_t channels) noexcept
>>>>>>> 4dc77843
		: m_data{data}
		, m_channels{channels}
	{
	}

	constexpr auto channels() const noexcept -> proc_ch_t { return m_channels; }

protected:
<<<<<<< HEAD
	SampleT* m_data = nullptr;
	proc_ch_t m_channels = 0;
};

template<typename SampleT, proc_ch_t channelCount = DynamicChannelCount>
class InterleavedFrameIterator : public InterleavedFrameIteratorData<SampleT, channelCount>
{
	using Base = InterleavedFrameIteratorData<SampleT, channelCount>;

public:
	using iterator_concept = std::random_access_iterator_tag;
	using value_type = SampleT*;
	using difference_type = std::ptrdiff_t;

	constexpr InterleavedFrameIterator() = default;
	constexpr InterleavedFrameIterator(const InterleavedFrameIterator&) = default;

	template<typename T = SampleT> requires (channelCount != DynamicChannelCount)
	constexpr explicit InterleavedFrameIterator(T* data) noexcept
		: Base{data}
	{
	}

	template<typename T = SampleT> requires (channelCount == DynamicChannelCount)
	constexpr InterleavedFrameIterator(T* data, proc_ch_t channels) noexcept
		: Base{data, channels}
	{
	}
=======
	T* m_data = nullptr;
	proc_ch_t m_channels = 0;
};

// Allows for iterating over the frames of `InterleavedBufferView`
template<typename T, proc_ch_t channelCount = DynamicChannelCount>
class InterleavedFrameIterator : public InterleavedFrameIteratorData<T, channelCount>
{
	using Base = InterleavedFrameIteratorData<T, channelCount>;

public:
	using iterator_concept = std::random_access_iterator_tag;
	using value_type = T*;
	using difference_type = std::ptrdiff_t;

	using Base::Base;
>>>>>>> 4dc77843

	constexpr auto operator*() const noexcept -> value_type { return this->m_data; }

	constexpr auto operator[](difference_type frames) const noexcept -> value_type
	{
		return this->m_data[frames * Base::channels()];
	}

	constexpr auto operator++() noexcept -> InterleavedFrameIterator&
	{
		this->m_data += Base::channels();
		return *this;
	}

	constexpr auto operator++(int) noexcept -> InterleavedFrameIterator
	{
		auto temp = *this;
		++(*this);
		return temp;
	}

	constexpr auto operator--() noexcept -> InterleavedFrameIterator&
	{
		this->m_data -= Base::channels();
		return *this;
	}

	constexpr auto operator--(int) noexcept -> InterleavedFrameIterator
	{
		auto temp = *this;
		--(*this);
		return temp;
	}

	constexpr auto operator+=(difference_type channels) noexcept -> InterleavedFrameIterator&
	{
		this->m_data += channels * Base::channels();
		return *this;
	}

	constexpr auto operator-=(difference_type channels) noexcept -> InterleavedFrameIterator&
	{
		this->m_data -= channels * Base::channels();
		return *this;
	}

	friend constexpr auto operator+(InterleavedFrameIterator iter, difference_type frames) noexcept
		-> InterleavedFrameIterator
	{
		if constexpr (channelCount == DynamicChannelCount)
		{
			return {iter.m_data + frames * Base::channels(), Base::channels()};
		}
		else
		{
			return InterleavedFrameIterator{iter.m_data + frames * Base::channels()};
		}
	}

	friend constexpr auto operator+(difference_type frames, InterleavedFrameIterator iter) noexcept
		-> InterleavedFrameIterator
	{
		return iter + frames;
	}

	constexpr auto operator-(difference_type frames) const noexcept -> InterleavedFrameIterator
	{
		if constexpr (channelCount == DynamicChannelCount)
		{
			return {this->m_data - frames * Base::channels(), Base::channels()};
		}
		else
		{
			return InterleavedFrameIterator{this->m_data - frames * Base::channels()};
		}
	}

	constexpr auto operator-(InterleavedFrameIterator other) const noexcept -> difference_type
	{
		return this->m_data - other.m_data;
	}

	constexpr auto operator<=>(InterleavedFrameIterator other) const noexcept
	{
		return this->m_data <=> other.m_data;
	}

	constexpr auto operator==(InterleavedFrameIterator other) const noexcept -> bool
	{
		return this->m_data == other.m_data;
	}

<<<<<<< HEAD
	constexpr auto operator<=>(SampleT* sentinel) const noexcept
=======
	constexpr auto operator<=>(T* sentinel) const noexcept
>>>>>>> 4dc77843
	{
		return this->m_data <=> sentinel;
	}

<<<<<<< HEAD
	constexpr auto operator==(SampleT* sentinel) const noexcept -> bool
=======
	constexpr auto operator==(T* sentinel) const noexcept -> bool
>>>>>>> 4dc77843
	{
		return this->m_data == sentinel;
	}

<<<<<<< HEAD
	constexpr auto base() const noexcept -> SampleT* { return this->m_data; }
=======
	constexpr auto base() const noexcept -> T* { return this->m_data; }
>>>>>>> 4dc77843
};

static_assert(std::random_access_iterator<InterleavedFrameIterator<float, 2>>);

<<<<<<< HEAD
=======
template<typename T, typename... AllowedTs>
inline constexpr bool OneOf = (std::is_same_v<T, AllowedTs> || ...);

>>>>>>> 4dc77843
} // namespace detail


//! Recognized sample types, either const or non-const
template<typename T>
concept SampleType = detail::OneOf<std::remove_const_t<T>,
	float,
	double,
	std::int8_t,
	std::uint8_t,
	std::int16_t,
	std::uint16_t,
	std::int32_t,
	std::uint32_t,
	std::int64_t,
	std::uint64_t
>;


/**
 * Non-owning view for multi-channel interleaved audio data
 *
 * TODO C++23: Use std::mdspan?
 */
template<SampleType T, proc_ch_t channelCount = DynamicChannelCount>
class InterleavedBufferView : public detail::BufferViewData<T, channelCount>
{
	using Base = detail::BufferViewData<T, channelCount>;

	using FrameIter = detail::InterleavedFrameIterator<T, channelCount>;
	using ConstFrameIter = detail::InterleavedFrameIterator<const T, channelCount>;

	using FrameIter = detail::InterleavedFrameIterator<SampleT, channelCount>;
	using ConstFrameIter = detail::InterleavedFrameIterator<const SampleT, channelCount>;

public:
	using Base::Base;

	//! Contruct const from mutable (static channel count)
	template<typename U = T> requires (std::is_const_v<U> && channelCount != DynamicChannelCount)
	constexpr InterleavedBufferView(InterleavedBufferView<std::remove_const_t<U>, channelCount> other) noexcept
		: Base{other.data(), other.frames()}
	{
	}

	//! Contruct const from mutable (dynamic channel count)
	template<typename U = T> requires (std::is_const_v<U> && channelCount == DynamicChannelCount)
	constexpr InterleavedBufferView(InterleavedBufferView<std::remove_const_t<U>, channelCount> other) noexcept
		: Base{other.data(), other.channels(), other.frames()}
	{
	}

	//! Construct dynamic channel count from static
	template<proc_ch_t otherChannels>
		requires (channelCount == DynamicChannelCount && otherChannels != DynamicChannelCount)
	constexpr InterleavedBufferView(InterleavedBufferView<T, otherChannels> other) noexcept
		: Base{other.data(), otherChannels, other.frames()}
	{
	}

	//! Construct from std::span<SampleFrame>
	InterleavedBufferView(std::span<SampleFrame> buffer) noexcept
		requires (std::is_same_v<std::remove_const_t<T>, float> && channelCount == 2)
		: Base{reinterpret_cast<float*>(buffer.data()), buffer.size()}
	{
	}

	//! Construct from std::span<const SampleFrame>
	InterleavedBufferView(std::span<const SampleFrame> buffer) noexcept
		requires (std::is_same_v<T, const float> && channelCount == 2)
		: Base{reinterpret_cast<const float*>(buffer.data()), buffer.size()}
	{
	}

	constexpr auto empty() const noexcept -> bool
	{
		return !this->m_data || Base::channels() == 0 || this->m_frames == 0;
	}

	constexpr auto dataSizeBytes() const noexcept -> std::size_t
	{
<<<<<<< HEAD
		return Base::channels() * this->m_frames * sizeof(SampleT);
	}

	constexpr auto dataView() noexcept -> std::span<SampleT>
	{
		return std::span<SampleT>{this->m_data, this->m_frames * Base::channels()};
=======
		return Base::channels() * this->m_frames * sizeof(T);
	}

	constexpr auto dataView() noexcept -> std::span<T>
	{
		return std::span<T>{this->m_data, this->m_frames * Base::channels()};
>>>>>>> 4dc77843
	}

	//! @return the frame at the given index
	constexpr auto frame(f_cnt_t index) const noexcept
	{
		if constexpr (channelCount == DynamicChannelCount)
		{
<<<<<<< HEAD
			return std::span<SampleT>{framePtr(index), Base::channels()};
		}
		else
		{
			return std::span<SampleT, channelCount>{framePtr(index), Base::channels()};
=======
			return std::span<T>{framePtr(index), Base::channels()};
		}
		else
		{
			return std::span<T, channelCount>{framePtr(index), Base::channels()};
>>>>>>> 4dc77843
		}
	}

	/**
	 * @return pointer to the frame at the given index.
	 * The size of the frame is `channels()`.
	 */
	constexpr auto framePtr(f_cnt_t index) const noexcept -> T*
	{
		assert(index < this->m_frames);
		return this->m_data + index * Base::channels();
	}

	/**
	 * @return pointer to the frame at the given index.
	 * The size of the frame is `channels()`.
	 */
	constexpr auto operator[](f_cnt_t index) const noexcept -> T*
	{
		return framePtr(index);
	}

<<<<<<< HEAD
	auto sampleFrameAt(f_cnt_t index) noexcept -> SampleFrame&
		requires (std::is_same_v<SampleT, float> && channelCount == 2)
	{
		assert(index < this->m_frames);
		return reinterpret_cast<SampleFrame*>(this->m_data)[index];
	}

	auto sampleFrameAt(f_cnt_t index) const noexcept -> const SampleFrame&
		requires (std::is_same_v<SampleT, const float> && channelCount == 2)
	{
		assert(index < this->m_frames);
		return reinterpret_cast<const SampleFrame*>(this->m_data)[index];
	}

	auto toSampleFrames() noexcept -> std::span<SampleFrame>
		requires (std::is_same_v<SampleT, float> && channelCount == 2)
	{
		return {reinterpret_cast<SampleFrame*>(this->m_data), this->m_frames};
	}

	auto toSampleFrames() const noexcept -> std::span<const SampleFrame>
		requires (std::is_same_v<SampleT, const float> && channelCount == 2)
	{
		return {reinterpret_cast<const SampleFrame*>(this->m_data), this->m_frames};
	}

	//! View over the frames, iterating in chunks the size of `channels()`
	constexpr auto framesView() const noexcept -> std::ranges::subrange<ConstFrameIter, const SampleT*>
	{
		const SampleT* end = this->m_data + Base::channels() * this->m_frames;
		if constexpr (channelCount == DynamicChannelCount)
		{
			return std::ranges::subrange{ConstFrameIter{this->m_data, this->m_channels}, end};
=======
	//! @returns a subview at the given frame offset `offset` with a frame count of `frames`
	constexpr auto subspan(f_cnt_t offset, f_cnt_t frames) const -> InterleavedBufferView<T, channelCount>
	{
		assert(offset <= this->m_frames);
		assert(offset + frames <= this->m_frames);
		if constexpr (channelCount == DynamicChannelCount)
		{
			return {this->m_data + offset * Base::channels(), Base::channels(), frames};
		}
		else
		{
			return {this->m_data + offset * Base::channels(), frames};
		}
	}

	//! @returns a const view over the frames. Iterates in chunks containing `channels()` elements.
	constexpr auto framesView() const noexcept -> std::ranges::subrange<ConstFrameIter, const T*>
	{
		const T* end = this->m_data + Base::channels() * this->m_frames;
		if constexpr (channelCount == DynamicChannelCount)
		{
			return std::ranges::subrange{ConstFrameIter{this->m_data, Base::channels()}, end};
>>>>>>> 4dc77843
		}
		else
		{
			return std::ranges::subrange{ConstFrameIter{this->m_data}, end};
		}
	}

<<<<<<< HEAD
	//! View over the frames, iterating in chunks the size of `channels()`
	constexpr auto framesView() noexcept -> std::ranges::subrange<FrameIter, SampleT*>
	{
		SampleT* end = this->m_data + Base::channels() * this->m_frames;
		if constexpr (channelCount == DynamicChannelCount)
		{
			return std::ranges::subrange{FrameIter{this->m_data, this->m_channels}, end};
=======
	//! @returns a view over the frames. Iterates in chunks containing `channels()` elements.
	constexpr auto framesView() noexcept -> std::ranges::subrange<FrameIter, T*>
	{
		T* end = this->m_data + Base::channels() * this->m_frames;
		if constexpr (channelCount == DynamicChannelCount)
		{
			return std::ranges::subrange{FrameIter{this->m_data, Base::channels()}, end};
>>>>>>> 4dc77843
		}
		else
		{
			return std::ranges::subrange{FrameIter{this->m_data}, end};
		}
	}
<<<<<<< HEAD
=======

	auto sampleFrameAt(f_cnt_t index) noexcept -> SampleFrame&
		requires (std::is_same_v<T, float> && channelCount == 2)
	{
		assert(index < this->m_frames);
		return reinterpret_cast<SampleFrame*>(this->m_data)[index];
	}

	auto sampleFrameAt(f_cnt_t index) const noexcept -> const SampleFrame&
		requires (std::is_same_v<T, const float> && channelCount == 2)
	{
		assert(index < this->m_frames);
		return reinterpret_cast<const SampleFrame*>(this->m_data)[index];
	}

	auto toSampleFrames() noexcept -> std::span<SampleFrame>
		requires (std::is_same_v<T, float> && channelCount == 2)
	{
		return {reinterpret_cast<SampleFrame*>(this->m_data), this->m_frames};
	}

	auto toSampleFrames() const noexcept -> std::span<const SampleFrame>
		requires (std::is_same_v<T, const float> && channelCount == 2)
	{
		return {reinterpret_cast<const SampleFrame*>(this->m_data), this->m_frames};
	}

	//! Use to distinguish between `InterleavedBufferView` and `PlanarBufferView` when using `AudioBufferView`
	static constexpr bool Interleaved = true;
>>>>>>> 4dc77843
};

// Check that the std::span-like space optimization works
static_assert(sizeof(InterleavedBufferView<float>) > sizeof(InterleavedBufferView<float, 2>));
static_assert(sizeof(InterleavedBufferView<float, 2>) == sizeof(void*) + sizeof(f_cnt_t));


inline auto toInterleavedBufferView(std::span<SampleFrame> in) -> InterleavedBufferView<float, 2>
{
	assert(in.data() != nullptr);
	return {in.data()->data(), in.size()};
}

inline auto toInterleavedBufferView(std::span<const SampleFrame> in) -> InterleavedBufferView<const float, 2>
{
	assert(in.data() != nullptr);
	return {in.data()->data(), in.size()};
}


/**
 * Non-owning view for multi-channel non-interleaved audio data
 *
 * The data type is `T* const*` which is a 2D array accessed as data[channel][frame index]
 * where each channel's buffer contains `frames()` frames.
 *
 * TODO C++23: Use std::mdspan?
 */
template<SampleType T, proc_ch_t channelCount = DynamicChannelCount>
class PlanarBufferView : public detail::BufferViewData<T* const, channelCount>
{
	using Base = detail::BufferViewData<T* const, channelCount>;

public:
	using Base::Base;

	//! Contruct const from mutable (static channel count)
	template<typename U = T> requires (std::is_const_v<U> && channelCount != DynamicChannelCount)
	constexpr PlanarBufferView(PlanarBufferView<std::remove_const_t<U>, channelCount> other) noexcept
		: Base{other.data(), other.frames()}
	{
	}

	//! Contruct const from mutable (dynamic channel count)
	template<typename U = T> requires (std::is_const_v<U> && channelCount == DynamicChannelCount)
	constexpr PlanarBufferView(PlanarBufferView<std::remove_const_t<U>, channelCount> other) noexcept
		: Base{other.data(), other.channels(), other.frames()}
	{
	}

	//! Construct dynamic channel count from static
	template<proc_ch_t otherChannels>
		requires (channelCount == DynamicChannelCount && otherChannels != DynamicChannelCount)
	constexpr PlanarBufferView(PlanarBufferView<T, otherChannels> other) noexcept
		: Base{other.data(), otherChannels, other.frames()}
	{
	}

	constexpr auto empty() const noexcept -> bool
	{
		return !this->m_data || Base::channels() == 0 || this->m_frames == 0;
	}

	//! @return the buffer of the given channel
	constexpr auto buffer(proc_ch_t channel) const noexcept -> std::span<T>
	{
		return {bufferPtr(channel), this->m_frames};
	}

	//! @return the buffer of the given channel
	template<proc_ch_t channel> requires (channelCount != DynamicChannelCount)
	constexpr auto buffer() const noexcept -> std::span<T>
	{
		return {bufferPtr<channel>(), this->m_frames};
	}

	/**
	 * @return pointer to the buffer of the given channel.
	 * The size of the buffer is `frames()`.
	 */
	constexpr auto bufferPtr(proc_ch_t channel) const noexcept -> T*
	{
		assert(channel < Base::channels());
		assert(this->m_data != nullptr);
		return this->m_data[channel];
	}

	/**
	 * @return pointer to the buffer of the given channel.
	 * The size of the buffer is `frames()`.
	 */
	template<proc_ch_t channel> requires (channelCount != DynamicChannelCount)
	constexpr auto bufferPtr() const noexcept -> T*
	{
		static_assert(channel < channelCount);
		assert(this->m_data != nullptr);
		return this->m_data[channel];
	}

	/**
	 * @return pointer to the buffer of a given channel.
	 * The size of the buffer is `frames()`.
	 */
	constexpr auto operator[](proc_ch_t channel) const noexcept -> T*
	{
		return bufferPtr(channel);
	}

	//! Use to distinguish between `InterleavedBufferView` and `PlanarBufferView` when using `AudioBufferView`
	static constexpr bool Interleaved = false;
};

// Check that the std::span-like space optimization works
static_assert(sizeof(PlanarBufferView<float>) > sizeof(PlanarBufferView<float, 2>));
static_assert(sizeof(PlanarBufferView<float, 2>) == sizeof(void**) + sizeof(f_cnt_t));


//! Concept for any audio buffer view, interleaved or planar
template<class T, typename U, proc_ch_t channels = DynamicChannelCount>
concept AudioBufferView = SampleType<U> && (std::convertible_to<T, InterleavedBufferView<U, channels>>
	|| std::convertible_to<T, PlanarBufferView<U, channels>>);

} // namespace lmms

#endif // LMMS_AUDIO_BUFFER_VIEW_H<|MERGE_RESOLUTION|>--- conflicted
+++ resolved
@@ -27,11 +27,7 @@
 #define LMMS_AUDIO_BUFFER_VIEW_H
 
 #include <cassert>
-<<<<<<< HEAD
-#include <iterator>
-=======
 #include <concepts>
->>>>>>> 4dc77843
 #include <ranges>
 #include <span>
 #include <type_traits>
@@ -56,11 +52,7 @@
 	constexpr BufferViewData() = default;
 	constexpr BufferViewData(const BufferViewData&) = default;
 
-<<<<<<< HEAD
-	constexpr BufferViewData(SampleT* data, [[maybe_unused]] proc_ch_t channels, f_cnt_t frames) noexcept
-=======
 	constexpr BufferViewData(T* data, [[maybe_unused]] proc_ch_t channels, f_cnt_t frames) noexcept
->>>>>>> 4dc77843
 		: m_data{data}
 		, m_frames{frames}
 	{
@@ -73,11 +65,7 @@
 	{
 	}
 
-<<<<<<< HEAD
-	constexpr auto data() const noexcept -> SampleT* { return m_data; }
-=======
 	constexpr auto data() const noexcept -> T* { return m_data; }
->>>>>>> 4dc77843
 	static constexpr auto channels() noexcept -> proc_ch_t { return channelCount; }
 	constexpr auto frames() const noexcept -> f_cnt_t { return m_frames; }
 
@@ -112,23 +100,15 @@
 	f_cnt_t m_frames = 0;
 };
 
-<<<<<<< HEAD
-template<typename SampleT, proc_ch_t channelCount = DynamicChannelCount>
-=======
 // For interleaved frame iterators with static channel count
 template<typename T, proc_ch_t channelCount>
->>>>>>> 4dc77843
 class InterleavedFrameIteratorData
 {
 public:
 	constexpr InterleavedFrameIteratorData() = default;
-<<<<<<< HEAD
-	constexpr explicit InterleavedFrameIteratorData(SampleT* data) noexcept
-=======
 	constexpr InterleavedFrameIteratorData(const InterleavedFrameIteratorData&) = default;
 
 	constexpr explicit InterleavedFrameIteratorData(T* data) noexcept
->>>>>>> 4dc77843
 		: m_data{data}
 	{
 	}
@@ -136,17 +116,6 @@
 	static constexpr auto channels() noexcept -> proc_ch_t { return channelCount; }
 
 protected:
-<<<<<<< HEAD
-	SampleT* m_data = nullptr;
-};
-
-template<typename SampleT>
-class InterleavedFrameIteratorData<SampleT, DynamicChannelCount>
-{
-public:
-	constexpr InterleavedFrameIteratorData() = default;
-	constexpr InterleavedFrameIteratorData(SampleT* data, proc_ch_t channels) noexcept
-=======
 	T* m_data = nullptr;
 };
 
@@ -159,7 +128,6 @@
 	constexpr InterleavedFrameIteratorData(const InterleavedFrameIteratorData&) = default;
 
 	constexpr InterleavedFrameIteratorData(T* data, proc_ch_t channels) noexcept
->>>>>>> 4dc77843
 		: m_data{data}
 		, m_channels{channels}
 	{
@@ -168,36 +136,6 @@
 	constexpr auto channels() const noexcept -> proc_ch_t { return m_channels; }
 
 protected:
-<<<<<<< HEAD
-	SampleT* m_data = nullptr;
-	proc_ch_t m_channels = 0;
-};
-
-template<typename SampleT, proc_ch_t channelCount = DynamicChannelCount>
-class InterleavedFrameIterator : public InterleavedFrameIteratorData<SampleT, channelCount>
-{
-	using Base = InterleavedFrameIteratorData<SampleT, channelCount>;
-
-public:
-	using iterator_concept = std::random_access_iterator_tag;
-	using value_type = SampleT*;
-	using difference_type = std::ptrdiff_t;
-
-	constexpr InterleavedFrameIterator() = default;
-	constexpr InterleavedFrameIterator(const InterleavedFrameIterator&) = default;
-
-	template<typename T = SampleT> requires (channelCount != DynamicChannelCount)
-	constexpr explicit InterleavedFrameIterator(T* data) noexcept
-		: Base{data}
-	{
-	}
-
-	template<typename T = SampleT> requires (channelCount == DynamicChannelCount)
-	constexpr InterleavedFrameIterator(T* data, proc_ch_t channels) noexcept
-		: Base{data, channels}
-	{
-	}
-=======
 	T* m_data = nullptr;
 	proc_ch_t m_channels = 0;
 };
@@ -214,7 +152,6 @@
 	using difference_type = std::ptrdiff_t;
 
 	using Base::Base;
->>>>>>> 4dc77843
 
 	constexpr auto operator*() const noexcept -> value_type { return this->m_data; }
 
@@ -307,39 +244,24 @@
 		return this->m_data == other.m_data;
 	}
 
-<<<<<<< HEAD
-	constexpr auto operator<=>(SampleT* sentinel) const noexcept
-=======
 	constexpr auto operator<=>(T* sentinel) const noexcept
->>>>>>> 4dc77843
 	{
 		return this->m_data <=> sentinel;
 	}
 
-<<<<<<< HEAD
-	constexpr auto operator==(SampleT* sentinel) const noexcept -> bool
-=======
 	constexpr auto operator==(T* sentinel) const noexcept -> bool
->>>>>>> 4dc77843
 	{
 		return this->m_data == sentinel;
 	}
 
-<<<<<<< HEAD
-	constexpr auto base() const noexcept -> SampleT* { return this->m_data; }
-=======
 	constexpr auto base() const noexcept -> T* { return this->m_data; }
->>>>>>> 4dc77843
 };
 
 static_assert(std::random_access_iterator<InterleavedFrameIterator<float, 2>>);
 
-<<<<<<< HEAD
-=======
 template<typename T, typename... AllowedTs>
 inline constexpr bool OneOf = (std::is_same_v<T, AllowedTs> || ...);
 
->>>>>>> 4dc77843
 } // namespace detail
 
 
@@ -372,9 +294,6 @@
 	using FrameIter = detail::InterleavedFrameIterator<T, channelCount>;
 	using ConstFrameIter = detail::InterleavedFrameIterator<const T, channelCount>;
 
-	using FrameIter = detail::InterleavedFrameIterator<SampleT, channelCount>;
-	using ConstFrameIter = detail::InterleavedFrameIterator<const SampleT, channelCount>;
-
 public:
 	using Base::Base;
 
@@ -421,21 +340,12 @@
 
 	constexpr auto dataSizeBytes() const noexcept -> std::size_t
 	{
-<<<<<<< HEAD
-		return Base::channels() * this->m_frames * sizeof(SampleT);
-	}
-
-	constexpr auto dataView() noexcept -> std::span<SampleT>
-	{
-		return std::span<SampleT>{this->m_data, this->m_frames * Base::channels()};
-=======
 		return Base::channels() * this->m_frames * sizeof(T);
 	}
 
 	constexpr auto dataView() noexcept -> std::span<T>
 	{
 		return std::span<T>{this->m_data, this->m_frames * Base::channels()};
->>>>>>> 4dc77843
 	}
 
 	//! @return the frame at the given index
@@ -443,19 +353,11 @@
 	{
 		if constexpr (channelCount == DynamicChannelCount)
 		{
-<<<<<<< HEAD
-			return std::span<SampleT>{framePtr(index), Base::channels()};
+			return std::span<T>{framePtr(index), Base::channels()};
 		}
 		else
 		{
-			return std::span<SampleT, channelCount>{framePtr(index), Base::channels()};
-=======
-			return std::span<T>{framePtr(index), Base::channels()};
-		}
-		else
-		{
 			return std::span<T, channelCount>{framePtr(index), Base::channels()};
->>>>>>> 4dc77843
 		}
 	}
 
@@ -478,41 +380,6 @@
 		return framePtr(index);
 	}
 
-<<<<<<< HEAD
-	auto sampleFrameAt(f_cnt_t index) noexcept -> SampleFrame&
-		requires (std::is_same_v<SampleT, float> && channelCount == 2)
-	{
-		assert(index < this->m_frames);
-		return reinterpret_cast<SampleFrame*>(this->m_data)[index];
-	}
-
-	auto sampleFrameAt(f_cnt_t index) const noexcept -> const SampleFrame&
-		requires (std::is_same_v<SampleT, const float> && channelCount == 2)
-	{
-		assert(index < this->m_frames);
-		return reinterpret_cast<const SampleFrame*>(this->m_data)[index];
-	}
-
-	auto toSampleFrames() noexcept -> std::span<SampleFrame>
-		requires (std::is_same_v<SampleT, float> && channelCount == 2)
-	{
-		return {reinterpret_cast<SampleFrame*>(this->m_data), this->m_frames};
-	}
-
-	auto toSampleFrames() const noexcept -> std::span<const SampleFrame>
-		requires (std::is_same_v<SampleT, const float> && channelCount == 2)
-	{
-		return {reinterpret_cast<const SampleFrame*>(this->m_data), this->m_frames};
-	}
-
-	//! View over the frames, iterating in chunks the size of `channels()`
-	constexpr auto framesView() const noexcept -> std::ranges::subrange<ConstFrameIter, const SampleT*>
-	{
-		const SampleT* end = this->m_data + Base::channels() * this->m_frames;
-		if constexpr (channelCount == DynamicChannelCount)
-		{
-			return std::ranges::subrange{ConstFrameIter{this->m_data, this->m_channels}, end};
-=======
 	//! @returns a subview at the given frame offset `offset` with a frame count of `frames`
 	constexpr auto subspan(f_cnt_t offset, f_cnt_t frames) const -> InterleavedBufferView<T, channelCount>
 	{
@@ -535,7 +402,6 @@
 		if constexpr (channelCount == DynamicChannelCount)
 		{
 			return std::ranges::subrange{ConstFrameIter{this->m_data, Base::channels()}, end};
->>>>>>> 4dc77843
 		}
 		else
 		{
@@ -543,15 +409,6 @@
 		}
 	}
 
-<<<<<<< HEAD
-	//! View over the frames, iterating in chunks the size of `channels()`
-	constexpr auto framesView() noexcept -> std::ranges::subrange<FrameIter, SampleT*>
-	{
-		SampleT* end = this->m_data + Base::channels() * this->m_frames;
-		if constexpr (channelCount == DynamicChannelCount)
-		{
-			return std::ranges::subrange{FrameIter{this->m_data, this->m_channels}, end};
-=======
 	//! @returns a view over the frames. Iterates in chunks containing `channels()` elements.
 	constexpr auto framesView() noexcept -> std::ranges::subrange<FrameIter, T*>
 	{
@@ -559,15 +416,12 @@
 		if constexpr (channelCount == DynamicChannelCount)
 		{
 			return std::ranges::subrange{FrameIter{this->m_data, Base::channels()}, end};
->>>>>>> 4dc77843
 		}
 		else
 		{
 			return std::ranges::subrange{FrameIter{this->m_data}, end};
 		}
 	}
-<<<<<<< HEAD
-=======
 
 	auto sampleFrameAt(f_cnt_t index) noexcept -> SampleFrame&
 		requires (std::is_same_v<T, float> && channelCount == 2)
@@ -597,25 +451,11 @@
 
 	//! Use to distinguish between `InterleavedBufferView` and `PlanarBufferView` when using `AudioBufferView`
 	static constexpr bool Interleaved = true;
->>>>>>> 4dc77843
 };
 
 // Check that the std::span-like space optimization works
 static_assert(sizeof(InterleavedBufferView<float>) > sizeof(InterleavedBufferView<float, 2>));
 static_assert(sizeof(InterleavedBufferView<float, 2>) == sizeof(void*) + sizeof(f_cnt_t));
-
-
-inline auto toInterleavedBufferView(std::span<SampleFrame> in) -> InterleavedBufferView<float, 2>
-{
-	assert(in.data() != nullptr);
-	return {in.data()->data(), in.size()};
-}
-
-inline auto toInterleavedBufferView(std::span<const SampleFrame> in) -> InterleavedBufferView<const float, 2>
-{
-	assert(in.data() != nullptr);
-	return {in.data()->data(), in.size()};
-}
 
 
 /**
