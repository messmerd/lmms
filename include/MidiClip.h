/*
 * MidiClip.h - declaration of class MidiClip, which contains all information
 *              about a clip
 *
 * Copyright (c) 2004-2014 Tobias Doerffel <tobydox/at/users.sourceforge.net>
 *
 * This file is part of LMMS - https://lmms.io
 *
 * This program is free software; you can redistribute it and/or
 * modify it under the terms of the GNU General Public
 * License as published by the Free Software Foundation; either
 * version 2 of the License, or (at your option) any later version.
 *
 * This program is distributed in the hope that it will be useful,
 * but WITHOUT ANY WARRANTY; without even the implied warranty of
 * MERCHANTABILITY or FITNESS FOR A PARTICULAR PURPOSE.  See the GNU
 * General Public License for more details.
 *
 * You should have received a copy of the GNU General Public
 * License along with this program (see COPYING); if not, write to the
 * Free Software Foundation, Inc., 51 Franklin Street, Fifth Floor,
 * Boston, MA 02110-1301 USA.
 *
 */

#ifndef LMMS_MIDI_CLIP_H
#define LMMS_MIDI_CLIP_H

#include "Clip.h"
#include "Note.h"


namespace lmms
{


class InstrumentTrack;

namespace gui
{
class MidiClipView;
}


class LMMS_EXPORT MidiClip : public Clip
{
	Q_OBJECT
public:
	enum class Type
	{
		BeatClip,
		MelodyClip
	} ;

	MidiClip( InstrumentTrack* instrumentTrack );
	MidiClip( const MidiClip& other );
	~MidiClip() override;

	void init();

	void updateLength();
	void changeLength(TimePos length, TimePos exactLength);

	// note management
	Note * addNote( const Note & _new_note, const bool _quant_pos = true );

	void removeNote( Note * _note_to_del );

	Note * noteAtStep( int _step );

	void rearrangeAllNotes();
	void clearNotes();

	inline const NoteVector & notes() const
	{
		return m_notes;
	}

	//! Returns exact length (in ticks) instead of length rounded to next bar
	inline TimePos exactLength() const
	{
		return m_exactLength;
	}

	Note * addStepNote( int step );
	void setStep( int step, bool enabled );

	// Split the list of notes on the given position
	void splitNotes(NoteVector notes, TimePos pos);

	// clip-type stuff
	inline Type type() const
	{
		return m_clipType;
	}


	// next/previous track based on position in the containing track
	MidiClip * previousMidiClip() const;
	MidiClip * nextMidiClip() const;

	// settings-management
	void saveSettings( QDomDocument & _doc, QDomElement & _parent ) override;
	void loadSettings( const QDomElement & _this ) override;
	inline QString nodeName() const override
	{
		return "midiclip";
	}

	inline InstrumentTrack * instrumentTrack() const
	{
		return m_instrumentTrack;
	}

	bool empty();


	gui::ClipView * createView( gui::TrackView * _tv ) override;


	using Model::dataChanged;

public slots:
	void addSteps();
	void cloneSteps();
	void removeSteps();
	void clear();

protected:
	void updatePatternTrack();

protected slots:
	void changeTimeSignature();


private:
<<<<<<< HEAD
	void setType( MidiClipTypes _new_clip_type );
=======
	TimePos beatClipLength() const;

	void setType( Type _new_clip_type );
>>>>>>> fc2f6a0b
	void checkType();

	void resizeToFirstTrack();

	InstrumentTrack * m_instrumentTrack;

	Type m_clipType;

	// data-stuff
	NoteVector m_notes;
	int m_steps;
	TimePos m_exactLength = 0;

	MidiClip * adjacentMidiClipByOffset(int offset) const;

	friend class gui::MidiClipView;


signals:
	void destroyedMidiClip( lmms::MidiClip* );
} ;


} // namespace lmms

#endif // LMMS_MIDI_CLIP_H<|MERGE_RESOLUTION|>--- conflicted
+++ resolved
@@ -134,13 +134,8 @@
 
 
 private:
-<<<<<<< HEAD
-	void setType( MidiClipTypes _new_clip_type );
-=======
-	TimePos beatClipLength() const;
+	void setType( Type _new_clip_type );
 
-	void setType( Type _new_clip_type );
->>>>>>> fc2f6a0b
 	void checkType();
 
 	void resizeToFirstTrack();
