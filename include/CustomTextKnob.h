--- conflicted
+++ resolved
@@ -38,9 +38,9 @@
 protected:
 	inline void setHintText(const QString& txtBefore, const QString& txtAfter) {} // inaccessible
 public:
-<<<<<<< HEAD
 	CustomTextKnob(
 		KnobType knobNum,
+		const QString& label,
 		QWidget* parent = nullptr,
 		const QString& name = QString{},
 		const QString& valueText = QString{});
@@ -51,9 +51,6 @@
 		const QString& name = QString{});
 
 	CustomTextKnob(const Knob& other) = delete;
-=======
-	CustomTextKnob( KnobType _knob_num, const QString& label, QWidget * _parent = nullptr, const QString & _name = QString(), const QString & _value_text = QString() );
->>>>>>> 05a52648
 
 	inline void setValueText(const QString& valueText)
 	{
