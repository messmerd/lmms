--- conflicted
+++ resolved
@@ -34,15 +34,9 @@
 
 namespace lmms::PathUtil
 {
-<<<<<<< HEAD
-	enum class Base { Absolute, ProjectDir, FactorySample, UserSample, UserVST, Preset,
-		UserLADSPA, DefaultLADSPA, UserSoundfont, DefaultSoundfont, UserGIG, DefaultGIG,
-		LocalDir, Internal };
-=======
 	enum class Base { Absolute, ProjectDir, FactoryProjects, FactorySample, UserSample, UserVST, Preset,
 		FactoryPresets, UserLADSPA, DefaultLADSPA, UserSoundfont, DefaultSoundfont, UserGIG, DefaultGIG,
-		LocalDir };
->>>>>>> 05a52648
+		LocalDir, Internal };
 
 	//! Return the directory associated with a given base as a QString
 	//! Optionally, if a pointer to boolean is given the method will
