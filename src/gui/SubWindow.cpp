/*
 * SubWindow.cpp - Implementation of QMdiSubWindow that correctly tracks
 *   the geometry that windows should be restored to.
 *   Workaround for https://bugreports.qt.io/browse/QTBUG-256
 *   This implementation adds a custom themed title bar to
 *   the subwindow.
 *
 * Copyright (c) 2015 Colin Wallace <wallace.colin.a@gmail.com>
 * Copyright (c) 2016 Steffen Baranowsky <baramgb@freenet.de>
 * This file is part of LMMS - https://lmms.io
 *
 * This program is free software; you can redistribute it and/or
 * modify it under the terms of the GNU General Public
 * License as published by the Free Software Foundation; either
 * version 2 of the License, or (at your option) any later version.
 *
 * This program is distributed in the hope that it will be useful,
 * but WITHOUT ANY WARRANTY; without even the implied warranty of
 * MERCHANTABILITY or FITNESS FOR A PARTICULAR PURPOSE.  See the GNU
 * General Public License for more details.
 *
 * You should have received a copy of the GNU General Public
 * License along with this program (see COPYING); if not, write to the
 * Free Software Foundation, Inc., 51 Franklin Street, Fifth Floor,
 * Boston, MA 02110-1301 USA.
 *
 */

#include "SubWindow.h"

#include <QGraphicsDropShadowEffect>
#include <QLabel>
#include <QMdiArea>
#include <QMetaMethod>
#include <QMoveEvent>
#include <QPainter>
#include <QPushButton>
<<<<<<< HEAD
#include <QWindow>
=======
#include <QStyleOption>
>>>>>>> 17c91987

#include "embed.h"

namespace lmms::gui
{


SubWindow::SubWindow(QWidget *parent, Qt::WindowFlags windowFlags) :
	QMdiSubWindow(parent, windowFlags),
	m_buttonSize(17, 17),
	m_titleBarHeight(titleBarHeight()),
	m_hasFocus(false)
{
	// initialize the tracked geometry to whatever Qt thinks the normal geometry currently is.
	// this should always work, since QMdiSubWindows will not start as maximized
	m_trackedNormalGeom = normalGeometry();

	// inits the colors
	m_activeColor = Qt::SolidPattern;
	m_textShadowColor = Qt::black;
	m_borderColor = Qt::black;

	// close, maximize and restore (after maximizing) buttons
	m_closeBtn = new QPushButton( embed::getIconPixmap( "close" ), QString(), this );
	m_closeBtn->resize( m_buttonSize );
	m_closeBtn->setFocusPolicy( Qt::NoFocus );
	m_closeBtn->setCursor( Qt::ArrowCursor );
	m_closeBtn->setAttribute( Qt::WA_NoMousePropagation );
	m_closeBtn->setToolTip( tr( "Close" ) );
	connect( m_closeBtn, SIGNAL(clicked(bool)), this, SLOT(close()));

	m_maximizeBtn = new QPushButton( embed::getIconPixmap( "maximize" ), QString(), this );
	m_maximizeBtn->resize( m_buttonSize );
	m_maximizeBtn->setFocusPolicy( Qt::NoFocus );
	m_maximizeBtn->setCursor( Qt::ArrowCursor );
	m_maximizeBtn->setAttribute( Qt::WA_NoMousePropagation );
	m_maximizeBtn->setToolTip( tr( "Maximize" ) );
	connect( m_maximizeBtn, SIGNAL(clicked(bool)), this, SLOT(showMaximized()));

	m_restoreBtn = new QPushButton( embed::getIconPixmap( "restore" ), QString(), this );
	m_restoreBtn->resize( m_buttonSize );
	m_restoreBtn->setFocusPolicy( Qt::NoFocus );
	m_restoreBtn->setCursor( Qt::ArrowCursor );
	m_restoreBtn->setAttribute( Qt::WA_NoMousePropagation );
	m_restoreBtn->setToolTip( tr( "Restore" ) );
	connect( m_restoreBtn, SIGNAL(clicked(bool)), this, SLOT(showNormal()));

	m_detachBtn = new QPushButton( embed::getIconPixmap( "window" ), QString(), this );
	m_detachBtn->resize( m_buttonSize );
	m_detachBtn->setFocusPolicy( Qt::NoFocus );
	m_detachBtn->setCursor( Qt::ArrowCursor );
	m_detachBtn->setAttribute( Qt::WA_NoMousePropagation );
	m_detachBtn->setToolTip( tr( "Detach" ) );
	connect( m_detachBtn, SIGNAL( clicked( bool ) ), this, SLOT( detach() ) );

	// QLabel for the window title and the shadow effect
	m_shadow = new QGraphicsDropShadowEffect();
	m_shadow->setColor( m_textShadowColor );
	m_shadow->setXOffset( 1 );
	m_shadow->setYOffset( 1 );

	m_windowTitle = new QLabel( this );
	m_windowTitle->setFocusPolicy( Qt::NoFocus );
	m_windowTitle->setAttribute( Qt::WA_TransparentForMouseEvents, true );
	m_windowTitle->setGraphicsEffect( m_shadow );

	// disable the minimize button
	setWindowFlags( Qt::SubWindow | Qt::WindowMaximizeButtonHint |
		Qt::WindowSystemMenuHint | Qt::WindowCloseButtonHint |
		Qt::CustomizeWindowHint );
	connect( mdiArea(), SIGNAL(subWindowActivated(QMdiSubWindow*)), this, SLOT(focusChanged(QMdiSubWindow*)));
}




/**
 * @brief SubWindow::paintEvent
 * 
 *  This draws our new title bar with custom colors
 *  and draws a window icon on the left upper corner.
 */
void SubWindow::paintEvent( QPaintEvent * )
{
	QPainter p( this );
	QRect rect( 0, 0, width(), m_titleBarHeight );

	bool isActive = mdiArea()
			? mdiArea()->activeSubWindow() == this
			: false;

	p.fillRect( rect, isActive ? activeColor() : p.pen().brush() );

	// window border
	p.setPen( borderColor() );

	// bottom, left, and right lines
	p.drawLine( 0, height() - 1, width(), height() - 1 );
	p.drawLine( 0, m_titleBarHeight, 0, height() - 1 );
	p.drawLine( width() - 1, m_titleBarHeight, width() - 1, height() - 1 );

	// window icon
	if( widget() )
	{
		QPixmap winicon( widget()->windowIcon().pixmap( m_buttonSize ) );
		p.drawPixmap( 3, 3, m_buttonSize.width(), m_buttonSize.height(), winicon );
	}
}




/**
 * @brief SubWindow::changeEvent
 * 
 * Triggers if the window title changes and calls adjustTitleBar().
 * @param event
 */
void SubWindow::changeEvent( QEvent *event )
{
	QMdiSubWindow::changeEvent( event );

	if( event->type() == QEvent::WindowTitleChange )
	{
		adjustTitleBar();
	}

}

void SubWindow::showEvent(QShowEvent *e)
{
	attach();
	QMdiSubWindow::showEvent(e);
}

bool SubWindow::isDetached() const
{
	return widget()->windowFlags().testFlag(Qt::Window);
}




/**
 * @brief SubWindow::elideText
 * 
 *  Stores the given text into the given label.
 *  Shorts the text if it's too big for the labels width
 *  ans adds three dots (...)
 * 
 * @param label - holds a pointer to the QLabel
 * @param text  - the text which will be stored (and if needed breaked down) into the QLabel.
 */
void SubWindow::elideText( QLabel *label, QString text )
{
	QFontMetrics metrix( label->font() );
	int width = label->width() - 2;
	QString clippedText = metrix.elidedText( text, Qt::ElideRight, width );
	label->setText( clippedText );
}




/**
 * @brief SubWindow::getTrueNormalGeometry
 * 
 *  same as QWidet::normalGeometry, but works properly under X11
 *  see https://bugreports.qt.io/browse/QTBUG-256
 */
QRect SubWindow::getTrueNormalGeometry() const
{
	return m_trackedNormalGeom;
}




QBrush SubWindow::activeColor() const
{
	return m_activeColor;
}




QColor SubWindow::textShadowColor() const
{
	return m_textShadowColor;
}




QColor SubWindow::borderColor() const
{
	return m_borderColor;
}




void SubWindow::setActiveColor( const QBrush & b )
{
	m_activeColor = b;
}




void SubWindow::setTextShadowColor( const QColor & c )
{
	m_textShadowColor = c;
}




void SubWindow::setBorderColor( const QColor &c )
{
	m_borderColor = c;
}

void SubWindow::detach()
{
	if (isDetached()) {
		return;
	}

	auto pos = mapToGlobal(widget()->pos());
	widget()->setWindowFlags(Qt::Window);
	widget()->show();
	hide();

	widget()->windowHandle()->setPosition(pos);
}

void SubWindow::attach()
{
	if (! isDetached()) {
		return;
	}
	auto frame = widget()->windowHandle()->frameGeometry();

	widget()->setWindowFlags(Qt::Widget);
	widget()->show();
	show();

	// Delay moving & resizing using event queue. Ensures that this widget is
	// visible first, so that resizing works.
	QObject o; connect(&o, &QObject::destroyed, this, [this, frame]() {
		move(mdiArea()->mapFromGlobal(frame.topLeft()));
		resize(frame.size());
	}, Qt::QueuedConnection);
}



int SubWindow::titleBarHeight() const
{
	QStyleOptionTitleBar so;
	so.titleBarState = Qt::WindowActive; // kThemeStateActiv
	so.titleBarFlags = Qt::Window;
	return style()->pixelMetric(QStyle::PM_TitleBarHeight, &so, this);
}




int SubWindow::frameWidth() const
{
	QStyleOptionFrame so;
	return style()->pixelMetric(QStyle::PM_MdiSubWindowFrameWidth, &so, this);
}




/**
 * @brief SubWindow::moveEvent
 * 
 *  overides the QMdiSubWindow::moveEvent() for saving the position
 *  of the subwindow into m_trackedNormalGeom. This position
 *  will be saved with the project because of an Qt bug wich doesn't
 *  save the right position. look at: https://bugreports.qt.io/browse/QTBUG-256
 * @param event
 */
void SubWindow::moveEvent( QMoveEvent * event )
{
	QMdiSubWindow::moveEvent( event );
	// if the window was moved and ISN'T minimized/maximized/fullscreen,
	// then save the current position
	if( !isMaximized() && !isMinimized() && !isFullScreen() )
	{
		m_trackedNormalGeom.moveTopLeft( event->pos() );
	}
}




/**
 * @brief SubWindow::adjustTitleBar
 * 
 *  Our title bar needs buttons for maximize/restore and close in the right upper corner.
 *  We check if the subwindow is maximizable and put the buttons on the right positions.
 *  At next we calculate the width of the title label and call elideText() for adding
 *  the window title to m_windowTitle (which is a QLabel)
 */
void SubWindow::adjustTitleBar()
{
	// button adjustments
	m_maximizeBtn->hide();
	m_restoreBtn->hide();

	const int rightSpace = 3;
	const int buttonGap = 1;
	const int menuButtonSpace = 24;

	QPoint buttonPos( width() - rightSpace - m_buttonSize.width(), 3 );
	const QPoint buttonStep( m_buttonSize.width() + buttonGap, 0 );

	// the buttonBarWidth depends on the number of buttons.
	// we need it to calculate the width of window title label
	int buttonBarWidth = rightSpace + m_buttonSize.width();

	// set the buttons on their positions.
	// the close button is always needed and on the rightButtonPos
	m_closeBtn->move( buttonPos );
	buttonPos -= buttonStep;

	// here we ask: is the Subwindow maximizable and
	// then we set the buttons and show them if needed
	if( windowFlags() & Qt::WindowMaximizeButtonHint )
	{
		buttonBarWidth = buttonBarWidth + m_buttonSize.width() + buttonGap;
		m_maximizeBtn->move( buttonPos );
		m_restoreBtn->move( buttonPos );
		if ( ! isMaximized() ) {
			m_maximizeBtn->show();
			buttonPos -= buttonStep;
		}
	}

	// we're keeping the restore button around if we open projects
	// from older versions that have saved minimized windows
	if ( isMaximized() || isMinimized() ) {
		m_restoreBtn->show();
		buttonPos -= buttonStep;
	}

	m_detachBtn->move( buttonPos );
	m_detachBtn->show();

	if( widget() )
	{
		// title QLabel adjustments
		m_windowTitle->setAlignment( Qt::AlignHCenter );
		m_windowTitle->setFixedWidth( widget()->width() - ( menuButtonSpace + buttonBarWidth ) );
		m_windowTitle->move( menuButtonSpace,
			( m_titleBarHeight / 2 ) - ( m_windowTitle->sizeHint().height() / 2 ) - 1 );

		// if minimized we can't use widget()->width(). We have to hard code the width,
		// as the width of all minimized windows is the same.
		if( isMinimized() )
		{
			m_windowTitle->setFixedWidth( 120 );
		}

		// truncate the label string if the window is to small. Adds "..."
		elideText( m_windowTitle, widget()->windowTitle() );
		m_windowTitle->setTextInteractionFlags( Qt::NoTextInteraction );
		m_windowTitle->adjustSize();
	}
}



void SubWindow::focusChanged( QMdiSubWindow *subWindow )
{
	if( m_hasFocus && subWindow != this )
	{
		m_hasFocus = false;
		emit focusLost();
	}
	else if( subWindow == this )
	{
		m_hasFocus = true;
	}
}




/**
 * @brief SubWindow::resizeEvent
 * 
 *  At first we give the event to QMdiSubWindow::resizeEvent() which handles
 *  the event on its behavior.
 *
 *  On every resize event we have to adjust our title label.
 * 
 *  At last we store the current size into m_trackedNormalGeom. This size
 *  will be saved with the project because of an Qt bug wich doesn't
 *  save the right size. look at: https://bugreports.qt.io/browse/QTBUG-256
 * 
 * @param event
 */
void SubWindow::resizeEvent( QResizeEvent * event )
{
	// When the parent QMdiArea gets resized, maximized subwindows also gets resized, if any.
	// In that case, we should call QMdiSubWindow::resizeEvent first
	// to ensure we get the correct window state.
	QMdiSubWindow::resizeEvent( event );
	adjustTitleBar();

	// if the window was resized and ISN'T minimized/maximized/fullscreen,
	// then save the current size
	if( !isMaximized() && !isMinimized() && !isFullScreen() )
	{
		m_trackedNormalGeom.setSize( event->size() );
	}
}

bool SubWindow::eventFilter(QObject * obj, QEvent * event)
{
	if (obj != static_cast<QObject *>(widget())) {
		return QMdiSubWindow::eventFilter(obj, event);
	}
	switch (event->type()) {
	case QEvent::WindowStateChange:
		event->accept();
		return true;
	default:
		return QMdiSubWindow::eventFilter(obj, event);
	}
}

} // namespace lmms::gui<|MERGE_RESOLUTION|>--- conflicted
+++ resolved
@@ -35,11 +35,8 @@
 #include <QMoveEvent>
 #include <QPainter>
 #include <QPushButton>
-<<<<<<< HEAD
 #include <QWindow>
-=======
 #include <QStyleOption>
->>>>>>> 17c91987
 
 #include "embed.h"
 
