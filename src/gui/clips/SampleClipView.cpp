/*
 * SampleClipView.cpp
 *
 * Copyright (c) 2005-2014 Tobias Doerffel <tobydox/at/users.sourceforge.net>
 *
 * This file is part of LMMS - https://lmms.io
 *
 * This program is free software; you can redistribute it and/or
 * modify it under the terms of the GNU General Public
 * License as published by the Free Software Foundation; either
 * version 2 of the License, or (at your option) any later version.
 *
 * This program is distributed in the hope that it will be useful,
 * but WITHOUT ANY WARRANTY; without even the implied warranty of
 * MERCHANTABILITY or FITNESS FOR A PARTICULAR PURPOSE.  See the GNU
 * General Public License for more details.
 *
 * You should have received a copy of the GNU General Public
 * License along with this program (see COPYING); if not, write to the
 * Free Software Foundation, Inc., 51 Franklin Street, Fifth Floor,
 * Boston, MA 02110-1301 USA.
 *
 */
 
#include "SampleClipView.h"

#include <QApplication>
#include <QMenu>
#include <QPainter>

#include "AutomationEditor.h"
#include "GuiApplication.h"
#include "embed.h"
#include "PathUtil.h"
#include "SampleClip.h"
#include "SampleLoader.h"
#include "SampleLoaderDialog.h"
#include "SampleWaveform.h"
#include "Song.h"
#include "StringPairDrag.h"

namespace lmms::gui
{


SampleClipView::SampleClipView( SampleClip * _clip, TrackView * _tv ) :
	ClipView( _clip, _tv ),
	m_clip( _clip ),
	m_paintPixmap()
{
	// update UI and tooltip
	updateSample();

	// track future changes of SampleClip
	connect(m_clip, SIGNAL(sampleChanged()), this, SLOT(updateSample()));

	connect(m_clip, SIGNAL(wasReversed()), this, SLOT(update()));

	setStyle( QApplication::style() );
}

void SampleClipView::updateSample()
{
	update();
	// set tooltip to filename so that user can see what sample this
	// sample-clip contains
	setToolTip(
		!m_clip->sampleFile().isEmpty()
			? m_clip->sampleFile()
			: tr("Double-click to open sample")
	);
}




void SampleClipView::constructContextMenu(QMenu* cm)
{
	cm->addSeparator();

	/*contextMenu.addAction( embed::getIconPixmap( "record" ),
				tr( "Set/clear record" ),
						m_clip, SLOT(toggleRecord()));*/

	cm->addAction(
		embed::getIconPixmap("flip_x"),
		tr("Reverse sample"),
		this,
		SLOT(reverseSample())
	);

	cm->addAction(
		embed::getIconPixmap("automation_ghost_note"),
		tr("Set as ghost in automation editor"),
		this,
		SLOT(setAutomationGhost())
	);

}




void SampleClipView::dragEnterEvent( QDragEnterEvent * _dee )
{
	if( StringPairDrag::processDragEnterEvent( _dee,
					"samplefile,sampledata" ) == false )
	{
		ClipView::dragEnterEvent( _dee );
	}
}






void SampleClipView::dropEvent( QDropEvent * _de )
{
	if( StringPairDrag::decodeKey( _de ) == "samplefile" )
	{
		m_clip->setSampleFile( StringPairDrag::decodeValue( _de ) );
		_de->accept();
	}
	else if( StringPairDrag::decodeKey( _de ) == "sampledata" )
	{
		m_clip->setSampleBuffer(SampleLoader::fromBase64(StringPairDrag::decodeValue(_de)));
		m_clip->updateLength();
		update();
		_de->accept();
	}
	else
	{
		ClipView::dropEvent( _de );
	}
}




void SampleClipView::mousePressEvent( QMouseEvent * _me )
{
	if( _me->button() == Qt::LeftButton &&
		_me->modifiers() & Qt::ControlModifier &&
		_me->modifiers() & Qt::ShiftModifier )
	{
		m_clip->toggleRecord();
	}
	else
	{
		if( _me->button() == Qt::MiddleButton && _me->modifiers() == Qt::ControlModifier )
		{
			auto sClip = dynamic_cast<SampleClip*>(getClip());
			if( sClip )
			{
				sClip->updateTrackClips();
			}
		}
		ClipView::mousePressEvent( _me );
	}
}




void SampleClipView::mouseReleaseEvent(QMouseEvent *_me)
{
	if( _me->button() == Qt::MiddleButton && !_me->modifiers() )
	{
		auto sClip = dynamic_cast<SampleClip*>(getClip());
		if( sClip )
		{
			sClip->playbackPositionChanged();
		}
	}
	ClipView::mouseReleaseEvent( _me );
}




void SampleClipView::mouseDoubleClickEvent( QMouseEvent * )
{
<<<<<<< HEAD
	QString af = SampleLoaderDialog::openAudioFile();

	if (af.isEmpty()) { return; } //Don't do anything if no file is loaded

	if (af == PathUtil::toShortestRelative(m_clip->sampleFile()))
	{	//Instead of reloading the existing file, just reset the size
		int length = static_cast<int>(m_clip->m_sample.sampleSize() / Engine::framesPerTick());
		m_clip->changeLength(length);
=======
	const QString selectedAudioFile = SampleLoader::openAudioFile();

	if (selectedAudioFile.isEmpty()) { return; }
	
	if (m_clip->hasSampleFileLoaded(selectedAudioFile))
	{
		m_clip->changeLengthToSampleLength();
>>>>>>> 969943b3
	}
	else
	{
		auto sampleBuffer = SampleLoader::createBufferFromFile(selectedAudioFile);
		if (sampleBuffer != SampleBuffer::emptyBuffer())
		{
			m_clip->setSampleBuffer(sampleBuffer);
		}
	}
}




void SampleClipView::paintEvent( QPaintEvent * pe )
{
	QPainter painter( this );

	if( !needsUpdate() )
	{
		painter.drawPixmap( 0, 0, m_paintPixmap );
		return;
	}

	setNeedsUpdate( false );

	if (m_paintPixmap.isNull() || m_paintPixmap.size() != size())
	{
		m_paintPixmap = QPixmap(size());
	}

	QPainter p( &m_paintPixmap );

	bool muted = m_clip->getTrack()->isMuted() || m_clip->isMuted();
	bool selected = isSelected();

	QLinearGradient lingrad(0, 0, 0, height());
	QColor c = painter.background().color();
	if (muted) { c = c.darker(150); }
	if (selected) { c = c.darker(150); }

	lingrad.setColorAt( 1, c.darker( 300 ) );
	lingrad.setColorAt( 0, c );

	// paint a black rectangle under the clip to prevent glitches with transparent backgrounds
	p.fillRect( rect(), QColor( 0, 0, 0 ) );

	if( gradient() )
	{
		p.fillRect( rect(), lingrad );
	}
	else
	{
		p.fillRect( rect(), c );
	}

	auto clipColor = m_clip->color().value_or(m_clip->getTrack()->color().value_or(painter.pen().brush().color()));

	p.setPen(clipColor);

	if (muted)
	{
		QColor penColor = p.pen().brush().color();
		penColor.setHsv(penColor.hsvHue(), penColor.hsvSaturation() / 4, penColor.value());
		p.setPen(penColor.darker(250));
	}
	if (selected)
	{
		p.setPen(p.pen().brush().color().darker(150));
	}

	const int spacing = BORDER_WIDTH + 1;
	const float ppb = fixedClips() ?
			( parentWidget()->width() - 2 * BORDER_WIDTH )
					/ (float) m_clip->length().getBar() :
								pixelsPerBar();

	float nom = Engine::getSong()->getTimeSigModel().getNumerator();
	float den = Engine::getSong()->getTimeSigModel().getDenominator();
	float ticksPerBar = DefaultTicksPerBar * nom / den;

	float offset =  m_clip->startTimeOffset() / ticksPerBar * pixelsPerBar();
	QRect r = QRect( offset, spacing,
			qMax( static_cast<int>( m_clip->sampleLength() * ppb / ticksPerBar ), 1 ), rect().bottom() - 2 * spacing );

	const auto& sample = m_clip->m_sample;
	const auto waveform = SampleWaveform::Parameters{sample.data(), sample.sampleSize(), sample.amplification(), sample.reversed()};
	SampleWaveform::visualize(waveform, p, r);

	QString name = PathUtil::cleanName(m_clip->sampleFile());
	paintTextLabel(name, p);

	// disable antialiasing for borders, since its not needed
	p.setRenderHint( QPainter::Antialiasing, false );

	// inner border
	p.setPen( c.lighter( 135 ) );
	p.drawRect( 1, 1, rect().right() - BORDER_WIDTH,
		rect().bottom() - BORDER_WIDTH );

	// outer border
	p.setPen( c.darker( 200 ) );
	p.drawRect( 0, 0, rect().right(), rect().bottom() );

	// draw the 'muted' pixmap only if the clip was manualy muted
	if( m_clip->isMuted() )
	{
		const int spacing = BORDER_WIDTH;
		const int size = 14;
		p.drawPixmap( spacing, height() - ( size + spacing ),
			embed::getIconPixmap( "muted", size, size ) );
	}

	if ( m_marker )
	{
		p.drawLine(m_markerPos, rect().bottom(), m_markerPos, rect().top());
	}
	// recording sample tracks is not possible at the moment

	/* if( m_clip->isRecord() )
	{
		p.setFont( pointSize<7>( p.font() ) );

		p.setPen( textShadowColor() );
		p.drawText( 10, p.fontMetrics().height()+1, "Rec" );
		p.setPen( textColor() );
		p.drawText( 9, p.fontMetrics().height(), "Rec" );

		p.setBrush( QBrush( textColor() ) );
		p.drawEllipse( 4, 5, 4, 4 );
	}*/

	p.end();

	painter.drawPixmap( 0, 0, m_paintPixmap );
}




void SampleClipView::reverseSample()
{
	m_clip->m_sample.setReversed(!m_clip->m_sample.reversed());
	Engine::getSong()->setModified();
	update();
}



void SampleClipView::setAutomationGhost()
{
	auto aEditor = gui::getGUI()->automationEditor();
	aEditor->setGhostSample(m_clip);
	aEditor->parentWidget()->show();
	aEditor->show();
	aEditor->setFocus();
}

//! Split this Clip.
/*! \param pos the position of the split, relative to the start of the clip */
bool SampleClipView::splitClip( const TimePos pos )
{
	setMarkerEnabled( false );

	const TimePos splitPos = m_initialClipPos + pos;

	//Don't split if we slid off the Clip or if we're on the clip's start/end
	//Cutting at exactly the start/end position would create a zero length
	//clip (bad), and a clip the same length as the original one (pointless).
	if ( splitPos > m_initialClipPos && splitPos < m_initialClipEnd )
	{
		m_clip->getTrack()->addJournalCheckPoint();
		m_clip->getTrack()->saveJournallingState( false );

		auto rightClip = new SampleClip(*m_clip);

		m_clip->changeLength( splitPos - m_initialClipPos );

		rightClip->movePosition( splitPos );
		rightClip->changeLength( m_initialClipEnd - splitPos );
		rightClip->setStartTimeOffset( m_clip->startTimeOffset() - m_clip->length() );

		m_clip->getTrack()->restoreJournallingState();
		return true;
	}
	else { return false; }
}


} // namespace lmms::gui<|MERGE_RESOLUTION|>--- conflicted
+++ resolved
@@ -181,24 +181,13 @@
 
 void SampleClipView::mouseDoubleClickEvent( QMouseEvent * )
 {
-<<<<<<< HEAD
-	QString af = SampleLoaderDialog::openAudioFile();
-
-	if (af.isEmpty()) { return; } //Don't do anything if no file is loaded
-
-	if (af == PathUtil::toShortestRelative(m_clip->sampleFile()))
-	{	//Instead of reloading the existing file, just reset the size
-		int length = static_cast<int>(m_clip->m_sample.sampleSize() / Engine::framesPerTick());
-		m_clip->changeLength(length);
-=======
-	const QString selectedAudioFile = SampleLoader::openAudioFile();
+	const QString selectedAudioFile = SampleLoaderDialog::openAudioFile();
 
 	if (selectedAudioFile.isEmpty()) { return; }
-	
+
 	if (m_clip->hasSampleFileLoaded(selectedAudioFile))
 	{
 		m_clip->changeLengthToSampleLength();
->>>>>>> 969943b3
 	}
 	else
 	{
