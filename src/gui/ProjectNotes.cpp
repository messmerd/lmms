--- conflicted
+++ resolved
@@ -409,11 +409,6 @@
 		hide();
 		_ce->ignore();
 	}
-<<<<<<< HEAD
  }
-=======
-	_ce->ignore();
- }
-
-} // namespace lmms::gui
->>>>>>> f39b3d50
+
+} // namespace lmms::gui