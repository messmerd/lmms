--- conflicted
+++ resolved
@@ -530,7 +530,6 @@
 		SetupDialog sd( SetupDialog::AudioSettings );
 		sd.exec();
 	}
-<<<<<<< HEAD
 
 	// Add editor subwindows
 	for (QWidget* widget : QList<QWidget*>{
@@ -553,13 +552,12 @@
 	Engine::pianoRoll()->parentWidget()->hide();
 	Engine::songEditor()->parentWidget()->move(5, 5);
 	Engine::songEditor()->parentWidget()->show();
-=======
+
 	// reset window title every time we change the state of a subwindow to show the correct title
 	foreach( QMdiSubWindow * subWindow, workspace()->subWindowList() )
 	{
 		connect( subWindow, SIGNAL( windowStateChanged(Qt::WindowStates,Qt::WindowStates) ), this, SLOT( resetWindowTitle() ) );
 	}
->>>>>>> b5538c7d
 }
 
 
