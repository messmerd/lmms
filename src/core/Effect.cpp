--- conflicted
+++ resolved
@@ -111,37 +111,6 @@
 
 
 
-<<<<<<< HEAD
-=======
-bool Effect::processAudioBuffer(SampleFrame* buf, const fpp_t frames)
-{
-	if (!isOkay() || dontRun() || !isEnabled() || !isRunning())
-	{
-		processBypassedImpl();
-		return false;
-	}
-
-	const auto status = processImpl(buf, frames);
-	switch (status)
-	{
-		case ProcessStatus::Continue:
-			break;
-		case ProcessStatus::ContinueIfNotQuiet:
-			handleAutoQuit({buf, frames});
-			break;
-		case ProcessStatus::Sleep:
-			return false;
-		default:
-			break;
-	}
-
-	return isRunning();
-}
-
-
-
-
->>>>>>> c86fe784
 Effect * Effect::instantiate( const QString& pluginName,
 				Model * _parent,
 				Descriptor::SubPluginFeatures::Key * _key )
@@ -165,11 +134,7 @@
 
 
 
-<<<<<<< HEAD
-void Effect::checkGate(double rms)
-=======
-void Effect::handleAutoQuit(std::span<const SampleFrame> output)
->>>>>>> c86fe784
+void Effect::handleAutoQuit(std::span<const SampleFrame> output) // TODO
 {
 	if (!m_autoQuitEnabled)
 	{
@@ -201,12 +166,8 @@
 
 	// Check whether we need to continue processing input. Restart the
 	// counter if the threshold has been exceeded.
-<<<<<<< HEAD
-	if (approximatelyEqual(rms, gate()))
-=======
 
 	for (const SampleFrame& frame : output)
->>>>>>> c86fe784
 	{
 		const auto abs = frame.abs();
 		if (abs.left() >= threshold || abs.right() >= threshold)
@@ -220,12 +181,8 @@
 	// The output buffer is quiet, so check if auto-quit should be activated yet
 	if (++m_quietBufferCount > timeout())
 	{
-<<<<<<< HEAD
-		resetBufferCount(); // TODO: Call this when a plugin is bypassed?
-=======
 		// Activate auto-quit
 		stopRunning();
->>>>>>> c86fe784
 	}
 }
 
