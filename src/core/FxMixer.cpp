--- conflicted
+++ resolved
@@ -117,13 +117,10 @@
 
 	const float v = m_volumeModel.value();
 
-	if( !engine::getSong()->isFreezingPattern() )
-	{
-		m_fxChain.startRunning();
-		m_stillRunning = m_fxChain.processAudioBuffer( _buf, fpp );
-		m_peakLeft = qMax( m_peakLeft, engine::mixer()->peakValueLeft( _buf, fpp ) * v );
-		m_peakRight = qMax( m_peakRight, engine::mixer()->peakValueRight( _buf, fpp ) * v );
-	}
+	m_fxChain.startRunning();
+	m_stillRunning = m_fxChain.processAudioBuffer( _buf, fpp, true );
+	m_peakLeft = qMax( m_peakLeft, engine::mixer()->peakValueLeft( _buf, fpp ) * v );
+	m_peakRight = qMax( m_peakRight, engine::mixer()->peakValueRight( _buf, fpp ) * v );
 }
 
 
@@ -177,13 +174,7 @@
 
 	foreach( track* t, tracks )
 	{
-<<<<<<< HEAD
-		m_fxChannels[_ch]->m_lock.lock();
-		sampleFrame * buf = m_fxChannels[_ch]->m_buffer;
-		for( f_cnt_t f = 0; f < engine::mixer()->framesPerPeriod(); ++f )
-=======
 		if( t->type() == track::InstrumentTrack )
->>>>>>> 12939c24
 		{
 			InstrumentTrack* inst = dynamic_cast<InstrumentTrack *>( t );
 			int val = inst->effectChannelModel()->value(0);
@@ -242,13 +233,8 @@
 
 void FxMixer::moveChannelLeft(int index)
 {
-<<<<<<< HEAD
-	if( m_fxChannels[_ch]->m_muteModel.value() == false &&
-		( m_fxChannels[_ch]->m_used || m_fxChannels[_ch]->m_stillRunning || _ch == 0 ) )
-=======
 	// can't move master or first channel
 	if( index <= 1 || index >= m_fxChannels.size() )
->>>>>>> 12939c24
 	{
 		return;
 	}
@@ -281,36 +267,6 @@
 
 			}
 		}
-<<<<<<< HEAD
-		const fpp_t f = engine::mixer()->framesPerPeriod();
-
-		// only start effects if sound was mixed to this FX channel before
-		if( m_fxChannels[_ch]->m_used )
-		{
-			m_fxChannels[_ch]->m_fxChain.startRunning();
-		}
-
-		// process FX chain
-		m_fxChannels[_ch]->m_stillRunning = m_fxChannels[_ch]->m_fxChain.processAudioBuffer( _buf, f, m_fxChannels[_ch]->m_used );
-
-		float peakLeft = engine::mixer()->peakValueLeft( _buf, f ) * m_fxChannels[_ch]->m_volumeModel.value();
-		float peakRight = engine::mixer()->peakValueRight( _buf, f ) * m_fxChannels[_ch]->m_volumeModel.value();
-
-		if( peakLeft > m_fxChannels[_ch]->m_peakLeft )
-		{
-			m_fxChannels[_ch]->m_peakLeft = peakLeft;
-		}
-		if( peakRight > m_fxChannels[_ch]->m_peakRight )
-		{
-			m_fxChannels[_ch]->m_peakRight = peakRight;
-		}
-
-		m_fxChannels[_ch]->m_used = true;
-	}
-	else
-	{
-		m_fxChannels[_ch]->m_peakLeft = m_fxChannels[_ch]->m_peakRight = 0.0f; 
-=======
 	}
 
 	for(int i=0; i<m_fxChannels.size(); ++i)
@@ -338,7 +294,6 @@
 				m_fxChannels[i]->m_receives[j] = a;
 			}
 		}
->>>>>>> 12939c24
 	}
 
 	// actually do the swap
@@ -673,7 +628,3 @@
 
 	emit dataChanged();
 }
-<<<<<<< HEAD
-=======
-
->>>>>>> 12939c24
