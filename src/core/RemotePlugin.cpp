--- conflicted
+++ resolved
@@ -324,11 +324,7 @@
 
 
 
-<<<<<<< HEAD
-bool RemotePlugin::process( const sampleFrame * _in_buf, sampleFrame * _out_buf ) // TODO: Make single in-out buffer (See Vestige.cpp and VstEffect.cpp - inplace processing is possible)
-=======
-bool RemotePlugin::process( const SampleFrame* _in_buf, SampleFrame* _out_buf )
->>>>>>> bda1a9c3
+bool RemotePlugin::process( const SampleFrame * _in_buf, SampleFrame * _out_buf ) // TODO: Make single in-out buffer (See Vestige.cpp and VstEffect.cpp - inplace processing is possible)
 {
 	const fpp_t frames = Engine::audioEngine()->framesPerPeriod();
 
@@ -384,13 +380,8 @@
 		}
 		else
 		{
-<<<<<<< HEAD
-			auto o = reinterpret_cast<sampleFrame*>(m_audioBuffer.get());
+			auto o = reinterpret_cast<SampleFrame*>(m_audioBuffer.get());
 			for( ch_cnt_t ch = 0; ch < inputsClamped; ++ch )
-=======
-			auto o = (SampleFrame*)m_audioBuffer.get();
-			for( ch_cnt_t ch = 0; ch < inputs; ++ch )
->>>>>>> bda1a9c3
 			{
 				for( fpp_t frame = 0; frame < frames; ++frame )
 				{
@@ -427,24 +418,15 @@
 	}
 	else if (outputsClamped == DEFAULT_CHANNELS)
 	{
-<<<<<<< HEAD
-		memcpy( _out_buf, m_audioBuffer.get() + m_pinConnector.channelCountIn() * frames,
-						frames * BYTES_PER_FRAME );
+		auto source = m_audioBuffer.get() + m_pinConnector.channelCountIn() * frames;
+		copyToSampleFrames(_out_buf, source, frames);
 	}
 	else
 	{
-		auto o = reinterpret_cast<sampleFrame*>(m_audioBuffer.get() + m_pinConnector.channelCountIn() * frames);
-=======
-		auto source = m_audioBuffer.get() + m_inputCount * frames;
-		copyToSampleFrames(_out_buf, source, frames);
-	}
-	else
-	{
-		auto o = (SampleFrame*)(m_audioBuffer.get() + m_inputCount * frames);
->>>>>>> bda1a9c3
 		// clear buffer, if plugin didn't fill up both channels
 		zeroSampleFrames(_out_buf, frames);
 
+		auto o = reinterpret_cast<SampleFrame*>(m_audioBuffer.get() + m_pinConnector.channelCountIn() * frames);
 		for (ch_cnt_t ch = 0; ch < outputsClamped; ++ch)
 		{
 			for( fpp_t frame = 0; frame < frames; ++frame )
