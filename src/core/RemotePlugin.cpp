/*
 * RemotePlugin.cpp - base class providing RPC like mechanisms
 *
 * Copyright (c) 2008-2014 Tobias Doerffel <tobydox/at/users.sourceforge.net>
 *
 * This file is part of LMMS - https://lmms.io
 *
 * This program is free software; you can redistribute it and/or
 * modify it under the terms of the GNU General Public
 * License as published by the Free Software Foundation; either
 * version 2 of the License, or (at your option) any later version.
 *
 * This program is distributed in the hope that it will be useful,
 * but WITHOUT ANY WARRANTY; without even the implied warranty of
 * MERCHANTABILITY or FITNESS FOR A PARTICULAR PURPOSE.  See the GNU
 * General Public License for more details.
 *
 * You should have received a copy of the GNU General Public
 * License along with this program (see COPYING); if not, write to the
 * Free Software Foundation, Inc., 51 Franklin Street, Fifth Floor,
 * Boston, MA 02110-1301 USA.
 *
 */

#include "RemotePlugin.h"
#include <stdexcept>
#include "lmms_basics.h"

//#define DEBUG_REMOTE_PLUGIN
#ifdef DEBUG_REMOTE_PLUGIN
#include <QDebug>
#endif

#ifdef LMMS_BUILD_WIN32
#include <windows.h>
#endif

#include "BufferManager.h"
#include "AudioEngine.h"
#include "Engine.h"
#include "Model.h"
#include "RemotePluginAudioPort.h"
#include "Song.h"

#include <QCoreApplication>
#include <QDebug>
#include <QDir>
#include <QUuid>

#ifndef SYNC_WITH_SHM_FIFO
#include <sys/socket.h>
#include <sys/un.h>
#endif

#ifdef LMMS_BUILD_WIN32

namespace {

HANDLE getRemotePluginJob()
{
	static const auto job = []
	{
		const auto job = CreateJobObject(nullptr, nullptr);

		auto limitInfo = JOBOBJECT_EXTENDED_LIMIT_INFORMATION{};
		limitInfo.BasicLimitInformation.LimitFlags = JOB_OBJECT_LIMIT_KILL_ON_JOB_CLOSE;
		SetInformationJobObject(job, JobObjectExtendedLimitInformation, &limitInfo, sizeof(limitInfo));

		return job;
	}();

	return job;
}

} // namespace

#endif // LMMS_BUILD_WIN32

namespace lmms
{

// simple helper thread monitoring our RemotePlugin - if process terminates
// unexpectedly invalidate plugin so LMMS doesn't lock up
ProcessWatcher::ProcessWatcher(RemotePlugin* plugin)
	: QThread{}
	, m_plugin{plugin}
	, m_quit{false}
{
}


void ProcessWatcher::run()
{
	auto& process = m_plugin->m_process;
	process.start(m_plugin->m_exec, m_plugin->m_args);

#ifdef LMMS_BUILD_WIN32
	// Add the process to our job so it is killed if we crash
	if (process.waitForStarted(-1))
	{
		if (const auto processHandle = OpenProcess(PROCESS_SET_QUOTA | PROCESS_TERMINATE, false, process.processId()))
		{
			// Ensure the process is still running, otherwise the handle we
			// obtained may be for a different process that happened to reuse
			// the same process id.
			// QProcess::state() alone is insufficient as it only returns a
			// cached state variable that is updated asynchronously. To query
			// the process itself, we can use QProcess::waitForFinished() with a
			// zero timeout, but that too is insufficient as it fails if the
			// process has already finished. Therefore, we check both.
			if (!process.waitForFinished(0) && process.state() == QProcess::Running)
			{
				AssignProcessToJobObject(getRemotePluginJob(), processHandle);
			}
			CloseHandle(processHandle);
		}
	}
#endif // LMMS_BUILD_WIN32

	exec();
	process.moveToThread(m_plugin->thread());
	while (!m_quit && m_plugin->messagesLeft())
	{
		msleep(200);
	}
	if (!m_quit)
	{
		fprintf(stderr, "remote plugin died! invalidating now.\n");
		m_plugin->invalidate();
	}
}





RemotePlugin::RemotePlugin(RemotePluginAudioPortController& audioPort)
	: QObject{}
#ifdef SYNC_WITH_SHM_FIFO
	, RemotePluginBase{new shmFifo(), new shmFifo()}
#else
	, RemotePluginBase{}
#endif
	, m_failed{true}
	, m_watcher{this}
#if (QT_VERSION < QT_VERSION_CHECK(5,14,0))
	, m_commMutex{QMutex::Recursive}
#endif
	, m_audioPort{&audioPort}
{
#ifndef SYNC_WITH_SHM_FIFO
	struct sockaddr_un sa;
	sa.sun_family = AF_LOCAL;

	m_socketFile = QDir::tempPath() + QDir::separator() +
						QUuid::createUuid().toString();
	auto path = m_socketFile.toUtf8();
	size_t length = path.length();
	if ( length >= sizeof sa.sun_path )
	{
		length = sizeof sa.sun_path - 1;
		qWarning( "Socket path too long." );
	}
	memcpy(sa.sun_path, path.constData(), length );
	sa.sun_path[length] = '\0';

	m_server = socket( PF_LOCAL, SOCK_STREAM, 0 );
	if ( m_server == -1 )
	{
		qWarning( "Unable to start the server." );
	}
	remove(path.constData());
	int ret = bind( m_server, (struct sockaddr *) &sa, sizeof sa );
	if ( ret == -1 || listen( m_server, 1 ) == -1 )
	{
		qWarning( "Unable to start the server." );
	}
#endif

	m_audioPort->connectBuffers(this);

	connect( &m_process, SIGNAL(finished(int,QProcess::ExitStatus)),
		this, SLOT(processFinished(int,QProcess::ExitStatus)),
		Qt::DirectConnection );
	connect( &m_process, SIGNAL(errorOccurred(QProcess::ProcessError)),
			 this, SLOT(processErrored(QProcess::ProcessError)),
		Qt::DirectConnection );
	connect( &m_process, SIGNAL(finished(int,QProcess::ExitStatus)),
		&m_watcher, SLOT(quit()), Qt::DirectConnection );
}




RemotePlugin::~RemotePlugin()
{
	m_audioPort->disconnectBuffers();

	m_watcher.stop();
	m_watcher.wait();

	if( m_failed == false )
	{
		if( isRunning() )
		{
			lock();
			sendMessage( IdQuit );

			m_process.waitForFinished( 1000 );
			if( m_process.state() != QProcess::NotRunning )
			{
				m_process.terminate();
				m_process.kill();
			}
			unlock();
		}
	}

#ifndef SYNC_WITH_SHM_FIFO
	if ( close( m_server ) == -1)
	{
		qWarning( "Error freeing resources." );
	}
	remove( m_socketFile.toUtf8().constData() );
#endif
}




bool RemotePlugin::init(const QString &pluginExecutable,
							bool waitForInitDoneMsg , QStringList extraArgs)
{
	lock();
	if( m_failed )
	{
#ifdef SYNC_WITH_SHM_FIFO
		reset( new shmFifo(), new shmFifo() );
#endif
		m_failed = false;
	}
	QString exec = QFileInfo(QDir("plugins:"), pluginExecutable).absoluteFilePath();

	// We may have received a directory via a environment variable
	if (const char* env_path = std::getenv("LMMS_PLUGIN_DIR"))
			exec = QFileInfo(QDir(env_path), pluginExecutable).absoluteFilePath();

#ifdef LMMS_BUILD_APPLE
	// search current directory first
	QString curDir = QCoreApplication::applicationDirPath() + "/" + pluginExecutable;
	if( QFile( curDir ).exists() )
	{
		exec = curDir;
	}
#endif
#ifdef LMMS_BUILD_WIN32
	if( ! exec.endsWith( ".exe", Qt::CaseInsensitive ) )
	{
		exec += ".exe";
	}
#endif

	if( ! QFile( exec ).exists() )
	{
		qWarning( "Remote plugin '%s' not found",
						exec.toUtf8().constData() );
		m_failed = true;
		invalidate();
		unlock();
		return failed();
	}

	// ensure the watcher is ready in case we're running again
	// (e.g. 32-bit VST plugins on Windows)
	m_watcher.wait();
	m_watcher.reset();

	QStringList args;
#ifdef SYNC_WITH_SHM_FIFO
	// swap in and out for bidirectional communication
	args << QString::fromStdString(out()->shmKey());
	args << QString::fromStdString(in()->shmKey());
#else
	args << m_socketFile;
#endif
	args << extraArgs;
#ifndef DEBUG_REMOTE_PLUGIN
	m_process.setProcessChannelMode( QProcess::ForwardedChannels );
	m_process.setWorkingDirectory( QCoreApplication::applicationDirPath() );
	m_exec = exec;
	m_args = args;
	// we start the process on the watcher thread to work around QTBUG-8819
	m_process.moveToThread( &m_watcher );
	m_watcher.start( QThread::LowestPriority );
#else
	qDebug() << exec << args;
#endif

#ifndef SYNC_WITH_SHM_FIFO
	struct pollfd pollin;
	pollin.fd = m_server;
	pollin.events = POLLIN;

	switch ( poll( &pollin, 1, 30000 ) )
	{
		case -1:
			qWarning( "Unexpected poll error." );
			break;

		case 0:
			qWarning( "Remote plugin did not connect." );
			break;

		default:
			m_socket = accept( m_server, nullptr, nullptr );
			if ( m_socket == -1 )
			{
				qWarning( "Unexpected socket error." );
			}
	}
#endif

	sendMessage(message(IdSyncKey).addString(Engine::getSong()->syncKey()));

	if( waitForInitDoneMsg )
	{
		waitForInitDone();
	}

	m_audioPort->activate(Engine::audioEngine()->framesPerPeriod());

	unlock();

	return failed();
}




bool RemotePlugin::process()
{
	if (m_failed || !isRunning())
	{
		if (!m_outputBuffer.empty())
		{
			std::memset(m_outputBuffer.data(), 0, m_outputBuffer.size_bytes());
		}
		return false;
	}

	if (!m_audioBuffer)
	{
		// m_audioBuffer being null means we didn't initialize everything so
		// far so process one message each time (and hope we get
		// information like SHM-key etc.) until we process messages
		// in a later stage of this procedure
		if (m_audioBufferSize == 0)
		{
			lock();
			fetchAndProcessAllMessages();
			unlock();
		}
		if (!m_outputBuffer.empty())
		{
			std::memset(m_outputBuffer.data(), 0, m_outputBuffer.size_bytes());
		}
		return false;
	}

	lock();
	sendMessage(IdStartProcessing);

	if (m_failed || m_outputBuffer.empty())
	{
		unlock();
		return false;
	}

	waitForMessage(IdProcessingDone);
	unlock();

	return true;
}




void RemotePlugin::updateBuffer(int channelsIn, int channelsOut, fpp_t frames)
{
	if (channelsIn < 0 || channelsOut < 0)
	{
		qCritical() << "Invalid channel count";
		return;
	}

	if (channelsIn == static_cast<int>(m_channelsIn)
		&& channelsOut == static_cast<int>(m_channelsOut)
		&& frames == m_frames)
	{
		return;
	}

	const auto size = (channelsIn + channelsOut) * frames;

	try
	{
		m_audioBuffer.create(QUuid::createUuid().toString().toStdString(), size);
	}
	catch (const std::runtime_error& error)
	{
		qCritical() << "Failed to allocate shared audio buffer:" << error.what();
		m_audioBuffer.detach();
		return;
	}

	m_audioBufferSize = size * sizeof(float);

	m_frames = frames;
	m_channelsIn = static_cast<pi_ch_t>(channelsIn);
	m_channelsOut = static_cast<pi_ch_t>(channelsOut);

	m_inputBuffer = Span<float>{m_audioBuffer.get(), m_channelsIn * m_frames};
	m_outputBuffer = Span<float>{m_audioBuffer.get() + m_inputBuffer.size(), m_channelsOut * m_frames};

	sendMessage(message(IdChangeSharedMemoryKey).addString(m_audioBuffer.key()));
}




void RemotePlugin::processMidiEvent( const MidiEvent & _e,
							const f_cnt_t _offset )
{
	message m( IdMidiEvent );
	m.addInt( _e.type() );
	m.addInt( _e.channel() );
	m.addInt( _e.param( 0 ) );
	m.addInt( _e.param( 1 ) );
	m.addInt( _offset );
	lock();
	sendMessage( m );
	unlock();
}

void RemotePlugin::showUI()
{
	lock();
	sendMessage( IdShowUI );
	unlock();
}

void RemotePlugin::hideUI()
{
	lock();
	sendMessage( IdHideUI );
	unlock();
}




<<<<<<< HEAD
=======
void RemotePlugin::resizeSharedProcessingMemory()
{
	const size_t s = (m_inputCount + m_outputCount) * Engine::audioEngine()->framesPerPeriod();
	try
	{
		m_audioBuffer.create(s);
	}
	catch (const std::runtime_error& error)
	{
		qCritical() << "Failed to allocate shared audio buffer:" << error.what();
		m_audioBuffer.detach();
		return;
	}
	m_audioBufferSize = s * sizeof(float);
	sendMessage(message(IdChangeSharedMemoryKey).addString(m_audioBuffer.key()));
}




>>>>>>> 516b8dbc
void RemotePlugin::processFinished( int exitCode,
					QProcess::ExitStatus exitStatus )
{
	if ( exitStatus == QProcess::CrashExit )
	{
		qCritical() << "Remote plugin crashed";
	}
	else if ( exitCode )
	{
		qCritical() << "Remote plugin exit code: " << exitCode;
	}
#ifndef SYNC_WITH_SHM_FIFO
	invalidate();
#endif
}

void RemotePlugin::processErrored( QProcess::ProcessError err )
{
	qCritical() << "Process error: " << err;
}




bool RemotePlugin::processMessage( const message & _m )
{
	lock();
	message reply_message( _m.id );
	bool reply = false;
	switch( _m.id )
	{
		case IdUndefined:
			unlock();
			return false;

		case IdInitDone:
			reply = true;
			break;

		case IdSampleRateInformation:
			reply = true;
			reply_message.addInt( Engine::audioEngine()->outputSampleRate() );
			break;

		case IdBufferSizeInformation:
			reply = true;
			reply_message.addInt( Engine::audioEngine()->framesPerPeriod() );
			break;

		case IdChangeInputOutputCount:
			m_audioPort->pc().setPluginChannelCounts(_m.getInt(0), _m.getInt(1));
			break;

		case IdDebugMessage:
			fprintf( stderr, "RemotePlugin::DebugMessage: %s",
						_m.getString( 0 ).c_str() );
			break;

		case IdProcessingDone:
		case IdQuit:
		default:
			break;
	}
	if( reply )
	{
		sendMessage( reply_message );
	}
	unlock();

	return true;
}


} // namespace lmms<|MERGE_RESOLUTION|>--- conflicted
+++ resolved
@@ -404,7 +404,7 @@
 
 	try
 	{
-		m_audioBuffer.create(QUuid::createUuid().toString().toStdString(), size);
+		m_audioBuffer.create(size);
 	}
 	catch (const std::runtime_error& error)
 	{
@@ -459,29 +459,6 @@
 
 
 
-<<<<<<< HEAD
-=======
-void RemotePlugin::resizeSharedProcessingMemory()
-{
-	const size_t s = (m_inputCount + m_outputCount) * Engine::audioEngine()->framesPerPeriod();
-	try
-	{
-		m_audioBuffer.create(s);
-	}
-	catch (const std::runtime_error& error)
-	{
-		qCritical() << "Failed to allocate shared audio buffer:" << error.what();
-		m_audioBuffer.detach();
-		return;
-	}
-	m_audioBufferSize = s * sizeof(float);
-	sendMessage(message(IdChangeSharedMemoryKey).addString(m_audioBuffer.key()));
-}
-
-
-
-
->>>>>>> 516b8dbc
 void RemotePlugin::processFinished( int exitCode,
 					QProcess::ExitStatus exitStatus )
 {
